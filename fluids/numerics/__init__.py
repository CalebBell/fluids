# -*- coding: utf-8 -*-
'''Chemical Engineering Design Library (ChEDL). Utilities for process modeling.
Copyright (C) 2018 Caleb Bell <Caleb.Andrew.Bell@gmail.com>

Permission is hereby granted, free of charge, to any person obtaining a copy
of this software and associated documentation files (the "Software"), to deal
in the Software without restriction, including without limitation the rights
to use, copy, modify, merge, publish, distribute, sublicense, and/or sell
copies of the Software, and to permit persons to whom the Software is
furnished to do so, subject to the following conditions:

The above copyright notice and this permission notice shall be included in all
copies or substantial portions of the Software.

THE SOFTWARE IS PROVIDED "AS IS", WITHOUT WARRANTY OF ANY KIND, EXPRESS OR
IMPLIED, INCLUDING BUT NOT LIMITED TO THE WARRANTIES OF MERCHANTABILITY,
FITNESS FOR A PARTICULAR PURPOSE AND NONINFRINGEMENT. IN NO EVENT SHALL THE
AUTHORS OR COPYRIGHT HOLDERS BE LIABLE FOR ANY CLAIM, DAMAGES OR OTHER
LIABILITY, WHETHER IN AN ACTION OF CONTRACT, TORT OR OTHERWISE, ARISING FROM,
OUT OF OR IN CONNECTION WITH THE SOFTWARE OR THE USE OR OTHER DEALINGS IN THE
SOFTWARE.'''

from __future__ import division
from math import sin, exp, pi, fabs, copysign, log, isinf, acos, cos, sin
import sys
from sys import float_info
from .arrays import solve as py_solve

__all__ = ['isclose', 'horner', 'chebval', 'interp',
           'linspace', 'logspace', 'cumsum', 'diff',
           'implementation_optimize_tck', 'tck_interp2d_linear',
           'bisect', 'ridder', 'brenth', 'newton', 
           'splev', 'bisplev', 'derivative', 'normalize',
           'IS_PYPY', 'roots_cubic', 'roots_quartic', 'newton_system',
           'lambertw', 'ellipe', 'gamma', 'gammaincc', 'erf',
           'i1', 'i0', 'k1', 'k0', 'iv',
           'numpy',
           'polyint_over_x', 'horner_log', 'polyint',
           ]

nan = float("nan")

class FakePackage(object):
    pkg = None
    def __getattr__(self, name):
        raise ImportError('%s in not installed and required by this feature' %(self.pkg))
        
    def __init__(self, pkg):
        self.pkg = pkg


try:
    # The right way imports the platform module which costs to ms to load!
    # implementation = platform.python_implementation()
    IS_PYPY = 'PyPy' in sys.version
except AttributeError:
    IS_PYPY = False
  
try:
    # Regardless of actual interpreter, fall back to pure python implementations
    # if scipy and numpy are not available.
    import numpy
    import scipy
except ImportError:
    # Allow a fake numpy to be imported, but will raise an excption on any use
    numpy = FakePackage('numpy')
    IS_PYPY = True

np = numpy

#IS_PYPY = True

epsilon = float_info.epsilon
one_epsilon_larger = 1.0 + float_info.epsilon
one_epsilon_smaller = 1.0 - float_info.epsilon
zero_epsilon_smaller = 1.0 - float_info.epsilon

_iter = 100
_xtol = 1e-12
_rtol = float_info.epsilon*2.0

third = 1.0/3.0
sixth = 1.0/6.0
ninth = 1.0/9.0
twelfth = 1.0/12.0
two_thirds = 2.0/3.0
four_thirds = 4.0/3.0

root_three = (3.0)**0.5
one_27 = 1.0/27.0
complex_factor = 0.8660254037844386j # (sqrt(3)*0.5j)

from cmath import sqrt as csqrt
def roots_cubic_a1(b, c, d):
    t1 = b*b
    t2 = t1*b
    t4 = c*b
    t9 = c*c
    t16 = d*d
    t19 = csqrt(12.0*t9*c + 12.0*t2*d - 54.0*t4*d - 3.0*t1*t9 + 81.0*t16)
    t22 = (-8.0*t2 + 36.0*t4 - 108.0*d + 12.0*t19)**third
    root1 = t22*sixth - 6.0*(c*third - t1*ninth)/t22 - b*third
    t28 = (c*third - t1*ninth)/t22
    t101 = -t22*twelfth + 3.0*t28 - b*third
    t102 =  root_three*(t22*sixth + 6.0*t28)
    
    root2 = t101 + 0.5j*t102
    root3 = t101 - 0.5j*t102
    
    return [root1, root2, root3]


def roots_cubic_a2(a, b, c, d):
    t2 = a*a
    t3 = d*d
    t10 = c*c
    t14 = b*b
    t15 = t14*b
    t20 = csqrt(-18.0*a*b*c*d + 4.0*a*t10*c + 4.0*t15*d - t14*t10 + 27.0*t2*t3)
    t31 = (36.0*c*b*a + 12.0*root_three*t20*a - 108.0*d*t2 - 8.0*t15)**third
    t32 = 1.0/a
    root1 = t31*t32*sixth - two_thirds*( 3.0*a*c - t14)*t32/t31 - b*t32*third
    t33 = t31*t32
    t40 = (3.0*a*c - t14)*t32/t31
    
    t50 = -t33*twelfth + t40*third - b*t32*third
    t51 = 0.5j*root_three *(t33*sixth + two_thirds*t40)
    root2 = t50 + t51
    root3 = t50 - t51
    return [root1, root2, root3]
    
from math import sqrt




def roots_cubic(a, b, c, d):
    r'''Cubic equation solver based on a variety of sources, algorithms, and 
    numerical tools. It seems evident after some work that no analytical
    solution using floating points will ever have high-precision results
    for all cases of inputs. Some other solvers, such as NumPy's roots
    which uses eigenvalues derived using some BLAS, seem to provide bang-on 
    answers for all values coefficients. However, they can be quite slow - and 
    where possible there is still a need for analytical solutions to obtain
    15-35x speed, such as when using PyPy.
    
    A particular focus of this routine is where a=1, b is a small number in the
    range -10 to 10 - a common occurence in cubic equations of state.

    Parameters
    ----------
    a : float
        Coefficient of x^3, [-]
    b : float
        Coefficient of x^2, [-]
    c : float
        Coefficient of x, [-]
    d : float
        Added coefficient, [-]

    Returns
    -------
    roots : tuple(float)
        The evaluated roots of the polynomial, 1 value when a and b are zero,
        two values when a is zero, and three otherwise, [-]

    Notes
    -----
    For maximum speed, provide Python floats. Compare the speed with numpy via:
        
    %timeit roots_cubic(1.0, 100.0, 1000.0, 10.0)
    %timeit np.roots([1.0, 100.0, 1000.0, 10.0])
    
    %timeit roots_cubic(1.0, 2.0, 3.0, 4.0)
    %timeit np.roots([1.0, 2.0, 3.0, 4.0])
    
    The speed is ~15-35 times faster; or using PyPy, 240-370 times faster.
    
    Examples
    --------
    >>> roots_cubic(1.0, 100.0, 1000.0, 10.0)
    (-0.010010019045111562, -88.73128838313305, -11.258701597821826)
    
    References
    ----------
    .. [1] "Solving Cubic Equations." Accessed January 5, 2019.
       http://www.1728.org/cubic2.htm.

    '''    
    '''
    Notes
    -----
    Known issue is inputs that look like
    1, -0.999999999978168, 1.698247818501352e-11, -8.47396642608142e-17
    Errors grown unbound, starting when b is -.99999 and close to 1.
    '''
    if b == 0.0 and a == 0.0: 
        return (-d/c, )
    elif a == 0.0:
        D = c*c - 4.0*b*d
        b_inv_2 = 0.5/b
        if D < 0.0:
            D = (-D)**0.5
            x1 = (-c + D*1.0j)*b_inv_2
            x2 = (-c - D*1.0j)*b_inv_2
        else:
            D = D**0.5
            x1 = (D - c)*b_inv_2
            x2 = -(c + D)*b_inv_2
        return (x1, x2)
    a_inv = 1.0/a
    a_inv2 = a_inv*a_inv
    bb = b*b
    '''Herbie modifications for f:
    c*a_inv - b_a*b_a*third
    '''
    
    b_a = b*a_inv
    b_a2 = b_a*b_a
    f = c*a_inv - b_a2*third
#    f = (3.0*c*a_inv - bb*a_inv2)*third 
    g = ((2.0*(bb*b) * a_inv2*a_inv) - (9.0*b*c)*(a_inv2) + (27.0*d*a_inv))*one_27
#    g = (((2.0/(a/b))/((a/b) * (a/b)) + d*27.0/a) - (9.0/a*b)*c/a)/27.0
    
    h = (0.25*(g*g) + (f*f*f)*one_27)
#    print(f, g, h)
    '''h has no savings on precicion - 0.4 error to 0.2.
    '''
#    print(f, g, h, 'f, g, h')
    if h == 0.0 and g == 0.0 and f == 0.0:
        if d/a >= 0.0:
            x = -((d*a_inv)**(third))
        else:
            x = (-d*a_inv)**(third)
        return (x, x, x)
    elif h > 0.0:
#        print('basic')
        # 1 real root, 2 imag
        root_h = h**0.5
        R = -(0.5*g) + root_h
        if R >= 0.0:
            S = R**third
        else:
            S = -((-R)**third)
        T = -(0.5*g) - root_h
        if T >= 0.0:
            U = (T**(third))
        else:
            U = -(((-T)**(third)))

        SU = S + U
        b_3a = b*(third*a_inv)
        t1 = -0.5*SU - b_3a
        t2 = (S - U)*complex_factor
        
        x1 = SU - b_3a
        # x1 is OK actually in some tests? the issue is x2, x3?
        x2 = t1 + t2
        x3 = t1 - t2
    elif h <= 0.0:
        t2 = a*a
        t3 = d*d
        t10 = c*c
        t14 = b*b
        t15 = t14*b
        
        '''This method is inaccurate when choice_term is too small; but still
        more accurate than the other method.
        '''
        choice_term = -18.0*a*b*c*d + 4.0*a*t10*c + 4.0*t15*d - t14*t10 + 27.0*t2*t3
        if abs(choice_term) > 1e-12 or abs(b + 1.0) < 1e-7:
#            print('mine')
            t32 = 1.0/a
            t20 = csqrt(choice_term)
            t31 = (36.0*c*b*a + 12.0*root_three*t20*a - 108.0*d*t2 - 8.0*t15)**third
            t33 = t31*t32
            t32_t31 = t32/t31
            
            x1 = (t33*sixth - two_thirds*(3.0*a*c - t14)*t32_t31 - b*t32*third).real
            t40 = (3.0*a*c - t14)*t32_t31
            
            t50 = -t33*twelfth + t40*third - b*t32*third
            t51 = 0.5j*root_three*(t33*sixth + two_thirds*t40)
            x2 = (t50 + t51).real
            x3 = (t50 - t51).real
        else:
#            print('other')
            # 3 real roots
            # example is going in here
            i = (((g*g)*0.25) - h)**0.5
            j = i**third # There was a saving for j but it was very weird with if statements!
            '''Clamied nothing saved for k.
            '''
            k = acos(-(g/(2.0*i)))
            L = -j
    
            # Would be nice to be able to compute the sin and cos at the same time
            M = cos(k*third)
            N = root_three*sin(k*third)
            P = -(b*(third*a_inv))
    
            # Direct formula for x1
            x1 = 2.0*j*M - b*(third*a_inv)
            x2 = L*(M + N) + P
            x3 = L*(M - N) + P
    return (x1, x2, x3)


def roots_quartic(a, b, c, d, e):
    # There is no divide by zero check. A should be 1 for best numerical results
    # Multiple order of magnitude differences still can cause problems 
    # Like  [1, 0.0016525874561771799, 106.8665062954208, 0.0032802613917246727, 0.16036091315844248]
    x0 = 1.0/a
    x1 = b*x0
    x2 = -x1*0.25
    x3 = c*x0
    x4 = b*b*x0*x0
    x5 = -two_thirds*x3 + 0.25*x4
    x6 = x3 - 0.375*x4
    x6_2 = x6*x6
    x7 = x6_2*x6
    x8 = d*x0
    x9 = x1*(-0.5*x3 + 0.125*x4)
    x10 = (x8 + x9)*(x8 + x9)
    x11 = e*x0
    x12 = x1*(x1*(-0.0625*x3 + 0.01171875*x4) + 0.25*x8) # 0.01171875 = 3/256
    x13 = x6*(x11 - x12)
    x14 = -.125*x10 + x13*third - x7/108.0
    x15 = 2.0*x14**(third)
    x16 = csqrt(-x15 + x5)
    x17 = 0.5*x16
    x18 = -x17 + x2
    x19 = -four_thirds*x3
    x20 = 0.5*x4
    x21 = x15 + x19 + x20
    x22 = 2.0*x8 + 2.0*x9
    x23 = x22/x16
    x24 = csqrt(x21 + x23)*0.5
    x25 = -x11 + x12 - twelfth*x6_2
    x27 = (0.0625*x10 - x13*sixth + x7/216 + csqrt(0.25*x14*x14 + one_27*x25*x25*x25))**(third)
    x28 = 2.0*x27
    x29 = two_thirds*x25/(x27)
    x30 = csqrt(x28 - x29 + x5)
    x31 = 0.5*x30
    x32 = x2 - x31
    x33 = x19 + x20 - x28 + x29
    x34 = x22/x30
    x35 = csqrt(x33 + x34)*0.5
    x36 = x17 + x2
    x37 = csqrt(x21 - x23)*0.5
    x38 = x2 + x31
    x39 = csqrt(x33 - x34)*0.5
    return ((x32 - x35), (x32 + x35), (x38 - x39), (x38 + x39))



def linspace(start, stop, num=50, endpoint=True, retstep=False, dtype=None):
    '''Port of numpy's linspace to pure python. Does not support dtype, and 
    returns lists of floats.
    '''
    num = int(num)
    start = start * 1.
    stop = stop * 1.

    if num <= 0:
        return []
    if endpoint:
        if num == 1:
            return [start]
        step = (stop-start)/float((num-1))
        if num == 1:
            step = nan
        
        y = [start]
        for _ in range(num-2):
            y.append(y[-1] + step)
        y.append(stop)
    else:
        step = (stop-start)/float(num)
        if num == 1:
            step = nan
        y = [start]
        for _ in range(num-1):
            y.append(y[-1] + step)
    if retstep:
        return y, step
    else:
        return y


def logspace(start, stop, num=50, endpoint=True, base=10.0, dtype=None):
    y = linspace(start, stop, num=num, endpoint=endpoint)
    return [base**yi for yi in y]


def product(l):
    # Helper in some functions
    tot = 1.0
    for i in l:
        tot *= i
    return tot


def cumsum(a):
    # Does not support multiple dimensions
    sums = [a[0]]
    for i in a[1:]:
        sums.append(sums[-1] + i)
    return sums


def diff(a, n=1, axis=-1):
    if n == 0:
        return a
    if n < 0:
        raise ValueError(
            "order must be non-negative but got %s" %(n))
#    nd = 1 # hardcode
    diffs = []
    for i in range(1, len(a)):
        delta = a[i] - a[i-1]
        diffs.append(delta)
    
    if n > 1:
        return diff(diffs, n-1)
    return diffs



central_diff_weights_precomputed = {
 (1, 3): [-0.5, 0.0, 0.5],
 (1, 5): [0.08333333333333333, -0.6666666666666666, 0.0, 0.6666666666666666, -0.08333333333333333],
 (1, 7): [-0.016666666666666666, 0.15, -0.75, 0.0, 0.75, -0.15, 0.016666666666666666],
 (1, 9): [0.0035714285714285713, -0.0380952380952381, 0.2, -0.8, 0.0, 0.8, -0.2, 0.0380952380952381,
          -0.0035714285714285713],
 (1, 11): [-0.0007936507936507937, 0.00992063492063492, -0.05952380952380952, 0.23809523809523808, -0.8333333333333334,
           0.0, 0.8333333333333334, -0.23809523809523808, 0.05952380952380952, -0.00992063492063492,
           0.0007936507936507937],
 (1, 13): [0.00018037518037518038, -0.0025974025974025974, 0.017857142857142856, -0.07936507936507936,
           0.26785714285714285, -0.8571428571428571, 0.0, 0.8571428571428571, -0.26785714285714285, 0.07936507936507936,
           -0.017857142857142856, 0.0025974025974025974, -0.00018037518037518038],
 (1, 15): [-4.1625041625041625e-05, 0.0006798756798756799, -0.005303030303030303, 0.026515151515151516,
           -0.09722222222222222, 0.2916666666666667, -0.875, 0.0, 0.875, -0.2916666666666667, 0.09722222222222222,
           -0.026515151515151516, 0.005303030303030303, -0.0006798756798756799, 4.1625041625041625e-05],
 (1, 17): [9.712509712509713e-06, -0.0001776001776001776, 0.001554001554001554, -0.008702408702408702,
           0.03535353535353535, -0.11313131313131314, 0.3111111111111111, -0.8888888888888888, 0.0, 0.8888888888888888,
           -0.3111111111111111, 0.11313131313131314, -0.03535353535353535, 0.008702408702408702, -0.001554001554001554,
           0.0001776001776001776, -9.712509712509713e-06],
 (1, 19): [-2.285296402943462e-06, 4.6277252159605104e-05, -0.00044955044955044955, 0.002797202797202797,
           -0.012587412587412588, 0.044055944055944055, -0.12727272727272726, 0.32727272727272727, -0.9, 0.0, 0.9,
           -0.32727272727272727, 0.12727272727272726, -0.044055944055944055, 0.012587412587412588,
           -0.002797202797202797, 0.00044955044955044955, -4.6277252159605104e-05, 2.285296402943462e-06],
 (2, 3): [1.0, -2.0, 1.0],
 (2, 5): [-0.08333333333333333, 1.3333333333333333, -2.5, 1.3333333333333333, -0.08333333333333333],
 (2, 7): [0.011111111111111112, -0.15, 1.5, -2.7222222222222223, 1.5, -0.15, 0.011111111111111112],
 (2, 9): [-0.0017857142857142857, 0.025396825396825397, -0.2, 1.6, -2.8472222222222223, 1.6, -0.2, 0.025396825396825397,
          -0.0017857142857142857],
 (2, 11): [0.00031746031746031746, -0.00496031746031746, 0.03968253968253968, -0.23809523809523808, 1.6666666666666667,
           -2.9272222222222224, 1.6666666666666667, -0.23809523809523808, 0.03968253968253968, -0.00496031746031746,
           0.00031746031746031746],
 (2, 13): [-6.012506012506013e-05, 0.001038961038961039, -0.008928571428571428, 0.05291005291005291,
           -0.26785714285714285, 1.7142857142857142, -2.9827777777777778, 1.7142857142857142, -0.26785714285714285,
           0.05291005291005291, -0.008928571428571428, 0.001038961038961039, -6.012506012506013e-05],
 (2, 15): [1.1892869035726179e-05, -0.00022662522662522663, 0.0021212121212121214, -0.013257575757575758,
           0.06481481481481481, -0.2916666666666667, 1.75, -3.02359410430839, 1.75, -0.2916666666666667,
           0.06481481481481481, -0.013257575757575758, 0.0021212121212121214, -0.00022662522662522663,
           1.1892869035726179e-05],
 (2, 17): [-2.428127428127428e-06, 5.074290788576503e-05, -0.000518000518000518, 0.003480963480963481,
           -0.017676767676767676, 0.07542087542087542, -0.3111111111111111, 1.7777777777777777, -3.05484410430839,
           1.7777777777777777, -0.3111111111111111, 0.07542087542087542, -0.017676767676767676, 0.003480963480963481,
           -0.000518000518000518, 5.074290788576503e-05, -2.428127428127428e-06],
 (2, 19): [5.078436450985471e-07, -1.1569313039901276e-05, 0.00012844298558584272, -0.0009324009324009324,
           0.005034965034965035, -0.022027972027972027, 0.08484848484848485, -0.32727272727272727, 1.8,
           -3.0795354623330815, 1.8, -0.32727272727272727, 0.08484848484848485, -0.022027972027972027,
           0.005034965034965035, -0.0009324009324009324, 0.00012844298558584272, -1.1569313039901276e-05,
           5.078436450985471e-07],
 (3, 5): [-0.5, 1.0, 0.0, -1.0, 0.5],
 (3, 7): [0.125, -1.0, 1.625, 0.0, -1.625, 1.0, -0.125],
 (3, 9): [-0.029166666666666667, 0.30000000000000004, -1.4083333333333332, 2.033333333333333, 0.0, -2.033333333333333,
          1.4083333333333332, -0.30000000000000004, 0.029166666666666667],
 (3, 11): [0.006779100529100529, -0.08339947089947089, 0.48303571428571435, -1.7337301587301588, 2.3180555555555555,
           0.0, -2.3180555555555555, 1.7337301587301588, -0.48303571428571435, 0.08339947089947089,
           -0.006779100529100529],
 (3, 13): [-0.0015839947089947089, 0.02261904761904762, -0.1530952380952381, 0.6572751322751322, -1.9950892857142857,
           2.527142857142857, 0.0, -2.527142857142857, 1.9950892857142857, -0.6572751322751322, 0.1530952380952381,
           -0.02261904761904762, 0.0015839947089947089],
 (3, 15): [0.0003724747474747475, -0.006053691678691679, 0.04682990620490621, -0.2305699855699856, 0.8170667989417989,
           -2.2081448412698412, 2.6869345238095237, 0.0, -2.6869345238095237, 2.2081448412698412, -0.8170667989417989,
           0.2305699855699856, -0.04682990620490621, 0.006053691678691679, -0.0003724747474747475],
 (3, 17): [-8.810006131434702e-05, 0.0016058756058756059, -0.013982697196982911, 0.07766492766492766,
           -0.31074104136604136, 0.9613746993746994, -2.384521164021164, 2.81291761148904, 0.0, -2.81291761148904,
           2.384521164021164, -0.9613746993746994, 0.31074104136604136, -0.07766492766492766, 0.013982697196982911,
           -0.0016058756058756059, 8.810006131434702e-05],
 (3, 19): [2.0943672729387014e-05, -0.00042319882498453924, 0.00409817266067266, -0.025376055161769447,
           0.11326917130488559, -0.3904945471195471, 1.0909741462241462, -2.532634817563389, 2.9147457482993198, 0.0,
           -2.9147457482993198, 2.532634817563389, -1.0909741462241462, 0.3904945471195471, -0.11326917130488559,
           0.025376055161769447, -0.00409817266067266, 0.00042319882498453924, -2.0943672729387014e-05],
 (4, 5): [1.0, -4.0, 6.0, -4.0, 1.0],
 (4, 7): [-0.16666666666666666, 2.0, -6.5, 9.333333333333334, -6.5, 2.0, -0.16666666666666666],
 (4, 9): [0.029166666666666667, -0.4, 2.8166666666666664, -8.133333333333333, 11.375, -8.133333333333333,
          2.8166666666666664, -0.4, 0.029166666666666667],
 (4, 11): [-0.005423280423280424, 0.08339947089947089, -0.644047619047619, 3.4674603174603176, -9.272222222222222,
           12.741666666666665, -9.272222222222222, 3.4674603174603176, -0.644047619047619, 0.08339947089947089,
           -0.005423280423280424],
 (4, 13): [0.0010559964726631393, -0.018095238095238095, 0.1530952380952381, -0.8763668430335096, 3.9901785714285714,
           -10.108571428571429, 13.717407407407407, -10.108571428571429, 3.9901785714285714, -0.8763668430335096,
           0.1530952380952381, -0.018095238095238095, 0.0010559964726631393],
 (5, 7): [-0.5, 2.0, -2.5, 0.0, 2.5, -2.0, 0.5],
 (5, 9): [0.16666666666666669, -1.5, 4.333333333333333, -4.833333333333334, 0.0, 4.833333333333334, -4.333333333333333,
          1.5, -0.16666666666666669],
 (5, 11): [-0.04513888888888889, 0.5277777777777778, -2.71875, 6.5, -6.729166666666667, 0.0, 6.729166666666667, -6.5,
           2.71875, -0.5277777777777778, 0.04513888888888889],
 (5, 13): [0.011491402116402117, -0.16005291005291006, 1.033399470899471, -3.9828042328042326, 8.39608134920635,
           -8.246031746031747, 0.0, 8.246031746031747, -8.39608134920635, 3.9828042328042326, -1.033399470899471,
           0.16005291005291006, -0.011491402116402117]
 }
 
 
def central_diff_weights(points, divisions=1):
    # Check the cache
    if (divisions, points) in central_diff_weights_precomputed:
        return central_diff_weights_precomputed[(divisions, points)]

    if points < divisions + 1:
        raise ValueError("Points < divisions + 1, cannot compute")
    if points % 2 == 0:
        raise ValueError("Odd number of points required")
    ho = points >> 1 
    
    x = [[xi] for xi in range(-ho, ho+1)]
    X = []
    for xi in x:
        line = [1.0] + [xi[0]**k for k in range(1, points)]
        X.append(line)
    factor = product(range(1, divisions + 1))
    from scipy.linalg import inv
    # The above coefficients were generated from a routine which used Fractions
    w = [i*factor for i in (inv(X)[divisions]).tolist()]
    central_diff_weights_precomputed[(divisions, points)] = w
    return w


def derivative(func, x0, dx=1.0, n=1, args=(), order=3):
    '''Reimplementation of SciPy's derivative function, with more cached
    coefficients and without using numpy. If new coefficients not cached are
    needed, they are only calculated once and are remembered.
    '''
    if order < n + 1:
        raise ValueError
    if order % 2 == 0:
        raise ValueError
    weights = central_diff_weights(order, n)
    tot = 0.0
    ho = order >> 1
    for k in range(order):
        tot += weights[k]*func(x0 + (k - ho)*dx, *args)
    return tot/product([dx]*n)


def horner(coeffs, x):
    r'''Evaluates a polynomial defined by coefficienfs `coeffs` at a specified
    scalar `x` value, using the horner method. This is the most efficient 
    formula to evaluate a polynomial (assuming non-zero coefficients for all
    terms). This has been added to the `fluids` library because of the need to
    frequently evaluate polynomials; and `NumPy`'s polyval is actually quite 
    slow for scalar values.
    
    Note that the coefficients are reversed compared to the common form; the
    first value is the coefficient of the highest-powered x term, and the last
    value in `coeffs` is the constant offset value.

    Parameters
    ----------
    coeffs : iterable[float]
        Coefficients of polynomial, [-]
    x : float
        Point at which to evaluate the polynomial, [-]

    Returns
    -------
    val : float
        The evaluated value of the polynomial, [-]

    Notes
    -----
    For maximum speed, provide a list of Python floats and `x` should also be
    of type `float` to avoid either `NumPy` types or slow python ints. 

    Compare the speed with numpy via:
        
    >>> coeffs = np.random.uniform(0, 1, size=15)
    >>> coeffs_list = coeffs.tolist()
    
    %timeit np.polyval(coeffs, 10.0)
    
    `np.polyval` takes on the order of 15 us; `horner`, 1 us.
    
    Examples
    --------
    >>> horner([1.0, 3.0], 2.0)
    5.0
    >>> horner([21.24288737657324, -31.326919865992743, 23.490607246508382, -14.318875366457021, 6.993092901276407, -2.6446094897570775, 0.7629439408284319, -0.16825320656035953, 0.02866101768198035, -0.0038190069303978003, 0.0004027586707189051, -3.394447111198843e-05, 2.302586717011523e-06, -1.2627393196517083e-07, 5.607585274731649e-09, -2.013760843818914e-10, 5.819957519561292e-12, -1.3414794055766234e-13, 2.430101267966631e-15, -3.381444175898971e-17, 3.4861255675373234e-19, -2.5070616549039004e-21, 1.122234904781319e-23, -2.3532795334141448e-26], 300.0)
    1.9900667478569642e+58
    
    References
    ----------
    .. [1] "Horner’s Method." Wikipedia, October 6, 2018. 
    https://en.wikipedia.org/w/index.php?title=Horner%27s_method&oldid=862709437.
    '''
    tot = 0.0
    for c in coeffs:
        tot = tot*x + c
    return tot

def polyint(coeffs):
    '''not quite a copy of numpy's version because this was faster to implement'''
    return ([0.0] + [c/(i+1) for i, c in enumerate(coeffs[::-1])])[::-1]


def polyint_over_x(coeffs):
    coeffs = coeffs[::-1]
    log_coef = coeffs[0]
    poly_terms = [0.0]
    for i in range(1, len(coeffs)):
        poly_terms.append(coeffs[i]/i)
    return list(reversed(poly_terms)), log_coef


def horner_log(coeffs, log_coeff, x):
    '''Technically possible to save one addition of the last term of 
    coeffs is removed but benchmarks said nothing was saved'''
    tot = 0.0
    for c in coeffs:
        tot = tot*x + c
    return tot + log_coeff*log(x)


def fit_integral_linear_extrapolation(T1, T2, int_coeffs, Tmin, Tmax, 
                                      Tmin_value, Tmax_value, 
                                      Tmin_slope, Tmax_slope):
    # Order T1, T2 so T2 is always larger for simplicity
    flip = T1 > T2
    if flip:
        T1, T2 = T2, T1
    
    tot = 0.0
    if T1 < Tmin:
        T2_low = T2 if T2 < Tmin else Tmin
        x1 = Tmin_value - Tmin_slope*Tmin
        tot += T2_low*(0.5*Tmin_slope*T2_low + x1) - T1*(0.5*Tmin_slope*T1 + x1)
    if (Tmin <= T1 <= Tmax) or (Tmin <= T2 <= Tmax) or (T1 <= Tmin and T2 >= Tmax):
        T1_mid = T1 if T1 > Tmin else Tmin
        T2_mid = T2 if T2 < Tmax else Tmax
        tot += (horner(int_coeffs, T2_mid) - horner(int_coeffs, T1_mid))
        
    if T2 > Tmax:
        T1_high = T1 if T1 > Tmax else Tmax
        x1 = Tmax_value - Tmax_slope*Tmax
        tot += T2*(0.5*Tmax_slope*T2 + x1) - T1_high*(0.5*Tmax_slope*T1_high + x1)
    if flip:
        return -tot
    return tot

def fit_integral_over_T_linear_extrapolation(T1, T2, T_int_T_coeffs,
                                            best_fit_log_coeff, Tmin, Tmax, 
                                      Tmin_value, Tmax_value, 
                                      Tmin_slope, Tmax_slope):
    # Order T1, T2 so T2 is always larger for simplicity
    flip = T1 > T2
    if flip:
        T1, T2 = T2, T1
    
    tot = 0.0
    if T1 < Tmin:
        T2_low = T2 if T2 < Tmin else Tmin        
        x1 = Tmin_value - Tmin_slope*Tmin
        tot += (Tmin_slope*T2_low + x1*log(T2_low)) - (Tmin_slope*T1 + x1*log(T1))
    if (Tmin <= T1 <= Tmax) or (Tmin <= T2 <= Tmax) or (T1 <= Tmin and T2 >= Tmax):
        T1_mid = T1 if T1 > Tmin else Tmin
        T2_mid = T2 if T2 < Tmax else Tmax
        tot += (horner_log(T_int_T_coeffs, best_fit_log_coeff, T2_mid) 
                    - horner_log(T_int_T_coeffs, best_fit_log_coeff, T1_mid))
    if T2 > Tmax:
        T1_high = T1 if T1 > Tmax else Tmax
        x1 = Tmax_value - Tmax_slope*Tmax
        tot += (Tmax_slope*T2 + x1*log(T2)) - (Tmax_slope*T1_high + x1*log(T1_high))
    if flip:
        return -tot
    return tot


def chebval(x, c):    
    # Pure Python implementation of numpy.polynomial.chebyshev.chebval
    # This routine is faster in CPython as well as PyPy
    len_c = len(c)
    if len_c == 1:
        c0, c1 = c[0], 0.0
    elif len_c == 2:
        c0, c1 = c[0], c[1]
    else:
        x2 = 2.0*x
        c0, c1 = c[-2], c[-1]
        for i in range(3, len_c + 1):
            c0_prev = c0
            c0 = c[-i] - c1
            c1 = c0_prev + c1*x2
    return c0 + c1*x


def binary_search(key, arr, size=None):
    if size is None:
        size = len(arr)
    imin = 0
    imax = size
    if key > arr[size - 1]:
        return size
    while imin < imax:
        imid = imin + ((imax - imin) >> 1)
        if key >= arr[imid]: imin = imid + 1
        else: imax = imid
    return imin - 1



def isclose(a, b, rel_tol=1e-9, abs_tol=0.0):
    '''Pure python and therefore slow version of the standard library isclose.
    Works on older versions of python though! Hasn't been unit tested, but has
    been tested.
    
    manual unit testing:
        
    from math import isclose as isclose2
    from random import uniform
    for i in range(10000000):
        a = uniform(-1, 1)
        b = uniform(-1, 1)
        rel_tol = uniform(0, 1)
        abs_tol = uniform(0, .001)
        ans1 = isclose(a, b, rel_tol, abs_tol)
        ans2 = isclose2(a, b, rel_tol=rel_tol, abs_tol=abs_tol)
        try:
            assert ans1 == ans2
        except:
            print(a, b, rel_tol, abs_tol)
    
    '''
    if (rel_tol < 0.0 or abs_tol < 0.0 ):
        raise ValueError('Negative tolerances')
        
    if ((a.real == b.real) and (a.imag == b.imag)):
        return True
    
    if (isinf(a.real) or isinf(a.imag) or
        isinf(b.real) or isinf(b.imag)):
        return False

    diff = abs(a - b)
    return (((diff <= rel_tol*abs(b)) or
             (diff <= rel_tol*abs(a))) or (diff <= abs_tol))
try:
    from math import isclose
except ImportError:
    pass

def interp(x, dx, dy, left=None, right=None):
    '''One-dimensional linear interpolation routine inspired/
    reimplemented from NumPy for extra speed for scalar values
    (and also numpy).
    
    Returns the one-dimensional piecewise linear interpolant to a function
    with a given value at discrete data-points.
    
    Parameters
    ----------
    x : float
        X-coordinate of the interpolated values, [-]
    dx : list[float]
        X-coordinates of the data points, must be increasing, [-]
    dy : list[float]
        Y-coordinates of the data points; same length as `dx`, [-]
    left : float, optional
        Value to return for `x < dx[0]`, default is `dy[0]`, [-]
    right : float, optional
        Value to return for `x > dx[-1]`, default is `dy[-1]`, [-]

    Returns
    -------
    y : float
        The interpolated value, [-]
    
    Notes
    -----
    This function is "unsafe" in that it assumes the x-coordinates
    are increasing. It also does not check for nan's, that `dx` and `dy`
    are the same length, and that `x` is scalar.
    
    Performance is 40-50% of that of NumPy under CPython.
    
    Examples
    --------
    >>> interp(2.5, [1, 2, 3], [3, 2, 0])
    1.0
    '''
    lendx = len(dx)
    j = binary_search(x, dx, lendx)
    if (j == -1):
        if left is not None:
            return left
        else:
            return dy[0]
    elif (j == lendx - 1):
        return dy[j]
    elif (j == lendx):
        if right is not None:
            return right
        else:
            return dy[-1]
    else:
        return (dy[j + 1] - dy[j])/(dx[j + 1] - dx[j])*(x - dx[j]) + dy[j]


def implementation_optimize_tck(tck):
    '''Converts 1-d or 2-d splines calculated with SciPy's `splrep` or
    `bisplrep` to a format for fastest computation - lists in PyPy, and numpy
    arrays otherwise.
    
    Only implemented for 3 and 5 length `tck`s.
    '''
    if IS_PYPY:
        return tck
    else:
        if len(tck) == 3:
            tck[0] = np.array(tck[0])
            tck[1] = np.array(tck[1])
        elif len(tck) == 5:
            tck[0] = np.array(tck[0])
            tck[1] = np.array(tck[1])
            tck[2] = np.array(tck[2])
        else:
            raise NotImplementedError
    return tck


def tck_interp2d_linear(x, y, z, kx=1, ky=1):
    if kx != 1 or ky != 1:
        raise ValueError("Only linear formulations are currently implemented")
    # copy is not a method of lists in python 2
    x = list(x)
    x.insert(0, x[0])
    x.append(x[-1])
    
    y = list(y)
    y.insert(0, y[0])
    y.append(y[-1])
    
    # c needs to be transposed, and made 1d
    c = [z[j][i] for i in range(len(z[0])) for j in range(len(z))]
    
    tck = [x, y, c, 1, 1]
    return implementation_optimize_tck(tck)


def py_bisect(f, a, b, args=(), xtol=_xtol, rtol=_rtol, maxiter=_iter,
           full_output=False, disp=True):
    '''Port of SciPy's C bisect routine.
    '''
    fa = f(a, *args)
    fb = f(b, *args)
    if fa*fb > 0.0:
        raise ValueError("f(a) and f(b) must have different signs") 
    elif fa == 0.0:
        return a
    elif fb == 0.0:
        return b

    dm = b - a
    iterations = 0.0
    
    for i in range(maxiter):
        dm *= 0.5
        xm = a + dm
        fm = f(xm, *args)
        if fm*fa >= 0.0:
            a = xm
        abs_dm = fabs(dm)
        if (fm == 0.0 or (abs_dm < xtol + rtol*abs_dm)):
            return xm
    raise ValueError("Failed to converge after %d iterations" %maxiter)


def py_ridder(f, a, b, args=(), xtol=_xtol, rtol=_rtol, maxiter=_iter,
           full_output=False, disp=True):
    a_abs, b_abs = fabs(a), fabs(b)
    tol = xtol + rtol*(a_abs if a_abs < b_abs else b_abs)
    
    fa = f(a, *args)
    fb = f(b, *args)
    if fa*fb > 0.0:
        raise ValueError("f(a) and f(b) must have different signs") 
    elif fa == 0.0:
        return a
    elif fb == 0.0:
        return b

    for i in range(maxiter):
        dm = 0.5*(b - a)
        xm = a + dm
        fm = f(xm, *args)
        dn = copysign((fm*fm - fa*fb)**-0.5, fb - fa)*fm*dm
    
        dn_abs, dm_abs_tol = fabs(dn), fabs(dm) - 0.5*tol
        xn = xm - copysign((dn_abs if dn_abs < dm_abs_tol else dm_abs_tol), dn)
        fn = f(xn, *args)

        if (fn*fm < 0.0):
            a = xn
            fa = fn
            b = xm
            fb = fm
        elif (fn*fa < 0.0):
            b = xn
            fb = fn
        else:
            a = xn
            fa = fn
        tol = xtol + rtol*xn
        if (fn == 0.0 or fabs(b - a) < tol):
            return xn
    raise ValueError("Failed to converge after %d iterations" %maxiter)


def py_brenth(f, xa, xb, args=(),
            xtol=_xtol, rtol=_rtol, maxiter=_iter,
            full_output=False, disp=True, q=False):
    xpre = xa
    xcur = xb
    xblk = 0.0
    fblk = 0.0
    spre = 0.0
    scur = 0.0
    fpre = f(xpre, *args)
    fcur = f(xcur, *args)

    if fpre*fcur > 0.0:
        raise ValueError("f(a) and f(b) must have different signs") 
    elif fpre == 0.0:
        return xa
    elif fcur == 0.0:
        return xb

    for i in range(maxiter):
        if fpre*fcur < 0.0:
            xblk = xpre
            fblk = fpre
            spre = scur = xcur - xpre
        if fabs(fblk) < fabs(fcur):
            xpre = xcur
            xcur = xblk
            xblk = xpre

            fpre = fcur
            fcur = fblk
            fblk = fpre
        
        delta = 0.5*(xtol + rtol*fabs(xcur))
        sbis = 0.5*(xblk - xcur)
        
        if fcur == 0.0 or (fabs(sbis) < delta):
            return xcur
        
        if (fabs(spre) > delta and fabs(fcur) < fabs(fpre)):
            if xpre == xblk:
                # interpolate
                stry = -fcur*(xcur - xpre)/(fcur - fpre)
            else:
                # extrapolate
                dpre = (fpre - fcur)/(xpre - xcur)
                dblk = (fblk - fcur)/(xblk - xcur)
                if q:
                    stry = -fcur*(fblk*dblk - fpre*dpre)/(dblk*dpre*(fblk - fpre))
                else:
                    stry = -fcur*(fblk - fpre)/(fblk*dpre - fpre*dblk)
            if (2.0*fabs(stry) < min(fabs(spre), 3.0*fabs(sbis) - delta)):
                # accept step
                spre = scur
                scur = stry
            else:
                # bisect
                spre = sbis
                scur = sbis
        else:
            # bisect
            spre = sbis
            scur = sbis
            
        xpre = xcur
        fpre = fcur
        if fabs(scur) > delta:
            xcur += scur
        else:
            if sbis > 0.0:
                xcur += delta
            else:
                xcur -= delta
        
        fcur = f(xcur, *args)
    raise ValueError("Failed to converge after %d iterations" %maxiter)


<<<<<<< HEAD

def py_newton(func, x0, fprime=None, args=(), tol=1.48e-8, maxiter=_iter,
              fprime2=None, low=None, high=None, damping=1.0, xtol=0.0):
=======
def py_newton(func, x0, fprime=None, args=(), tol=None, maxiter=_iter,
              fprime2=None, low=None, high=None, damping=1.0, ytol=0.0,
              xtol=1.48e-8):
>>>>>>> f41d1043
    '''Newton's method designed to be mostly compatible with SciPy's 
    implementation, with a few features added and others now implemented.
    
    1) No tracking ofo how many iterations have progressed.
    2) No ability to return a RootResults object
    3) No warnings on some cases of bad input ( low tolerance, no iterations)
    4) Ability to accept True for either fprime or fprime2, which means that
       they are included in the return value of func
    5) No handling for inf or nan!
    
    From scipy, with very minor modifications!
    https://github.com/scipy/scipy/blob/v1.1.0/scipy/optimize/zeros.py#L66-L206
    '''
    if tol is not None:
        xtol = tol
    p0 = 1.0*x0
    if fprime is not None:
        fprime2_included = fprime2 == True
        fprime_included = fprime == True
        
        for iter in range(maxiter):
            if fprime2_included:
                fval, fder, fder2 = func(p0, *args)
            elif fprime_included:
                fval, fder = func(p0, *args)
            elif fprime2 is not None:
                fval = func(p0, *args)
                fder = fprime(p0, *args)
                fder2 = fprime2(p0, *args)
            else:
                fval = func(p0, *args)
                fder = fprime(p0, *args)
            
            if fder == 0.0:
                # Cannot coninue
                return p0
            step = fval/fder*damping
            if fprime2 is None:
                p = p0 - step
            else:
                p = p0 - step/(1.0 - 0.5*step*fder2/fder)
                
            if low is not None and p < low:
                p = low
            if high is not None and p > high:
                p = high
                        
            if abs(p - p0) < xtol:
                # complete
                return p
            p0 = p
    else:
        # Logic to take a small step to calculate the approximate derivative
        if x0 >= 0.0:
            p1 = x0*1.0001 + 1e-4
        else:
            p1 = x0*1.0001 - 1e-4
        if low is not None and p1 < low:
            p1 = low
        if high is not None and p1 > high:
            p1 = high
        q0 = func(p0, *args)
<<<<<<< HEAD
        if abs(q0) < xtol:
            return p0
        
        q1 = func(p1, *args)
        if abs(q1) < xtol:
=======
        if abs(q0) < ytol:
            return p0
        
        q1 = func(p1, *args)
        if abs(q1) < ytol:
>>>>>>> f41d1043
            return p1
        
        for _ in range(maxiter):
            if q1 == q0:
                return 0.5*(p1 + p0)
            else:
                p = p1 - q1*(p1 - p0)/(q1 - q0)*damping
            if low is not None and p < low:
                p = low
            if high is not None and p > high:
                p = high

            p0 = p1
            q0 = q1
            p1 = p
            q1 = func(p1, *args)
<<<<<<< HEAD
            if abs(q1) < xtol:
                return p1
=======
            
#            if abs(p - p1) < tol:
#            if abs(q1) < ytol:
#            if abs(p - p1) < tol or abs(q1) < ytol:
            if abs(p - p1) < xtol and abs(q1) < ytol:
                return p
            
>>>>>>> f41d1043
    raise ValueError("Failed to converge; maxiter (%d) reached, value=%f " %(maxiter, p))


def newton_system(f, x0, jac, xtol=None, ytol=None, maxiter=100, damping=1.0,
                  args=(), damping_func=None):
    jac_also = True if jac == True else False
    
    def err(F):
        err = sum([abs(i) for i in F])
        return err

    if jac_also:
        fcur, j = f(x0, *args)
    else:
        fcur = f(x0, *args)
        
    if ytol is not None and err(fcur) < ytol:
        return x0, 0
    else:
        x = x0
        if not jac_also:
            j = jac(x, *args)
            
    iter = 1
    while iter < maxiter:
        dx = py_solve(j, [-v for v in fcur])
        if damping_func is None:
            x = [xi + dxi*damping for xi, dxi in zip(x, dx)]
        else:
            x = damping_func(x, dx, damping)
        if jac_also:
            fcur, j = f(x, *args)
        else:
            fcur = f(x, *args)
        
        iter += 1
        if xtol is not None and np.linalg.norm(fcur, ord=2) < xtol:
            break
        if ytol is not None and err(fcur) < ytol:
            break
            
        if not jac_also:
            j = jac(x, *args)
    return x, iter

def normalize(values):
    r'''Simple function which normalizes a series of values to be from 0 to 1,
    and for their sum to add to 1.

    .. math::
        x = \frac{x}{sum_i x_i}

    Parameters
    ----------
    values : array-like
        array of values

    Returns
    -------
    fractions : array-like
        Array of values from 0 to 1

    Notes
    -----
    Does not work on negative values, or handle the case where the sum is zero.

    Examples
    --------
    >>> normalize([3, 2, 1])
    [0.5, 0.3333333333333333, 0.16666666666666666]
    '''
    tot_inv = 1.0/sum(values)
    return [i*tot_inv for i in values]

def py_splev(x, tck, ext=0):
    '''Evaluate a B-spline using a pure-python port of FITPACK's splev. This is
    not fully featured in that it does not support calculating derivatives.
    Takes the knots and coefficients of a B-spline tuple, and returns 
    the value of the smoothing polynomial.  
    
    Parameters
    ----------
    x : float or list[float]
        An point or array of points at which to calculate and return the value 
        of the  spline, [-]
    tck : 3-tuple
        Ssequence of length 3 returned by
        `splrep` containing the knots, coefficients, and degree
        of the spline, [-]
    ext : int, optional, default 0
        If `x` is not within the range of the spline, this handles the 
        calculation of the results.
    
        * For ext=0, extrapolate the value
        * For ext=1, return 0 as the value
        * For ext=2, raise a ValueError on that point and fail to return values
        * For ext=3, return the boundary value as the value
    
    Returns
    -------
    y : list
        The array of calculated values; the spline function evaluated at
        the points in `x`, [-]
    
    Notes
    -----
    The speed of this for a scalar value in CPython is approximately 15% 
    slower than SciPy's FITPACK interface. In PyPy, this is 10-20 times faster 
    than using it (benchmarked on PyPy 6).
    
    There could be more bugs in this port.
    '''
    e = ext
    t, c, k = tck
    if isinstance(x, (float, int, complex)):
        x = [x]

    # NOTE: the first value of each array is used; it is only the indexes that 
    # are adjusted for fortran
    def func_35(arg, t, l, l1, k2, nk1):    
        # minus 1 index
        if arg >= t[l-1] or l1 == k2:
            arg, t, l, l1, nk1, leave = func_40(arg, t, l, l1, nk1)
            # Always leaves here
            return arg, t, l, l1, k2, nk1
        
        l1 = l
        l = l - 1
        arg, t, l, l1, k2, nk1 = func_35(arg, t, l, l1, k2, nk1)
        return arg, t, l, l1, k2, nk1
    
    def func_40(arg, t, l, l1, nk1):
        if arg < t[l1-1] or l == nk1: # minus 1 index
            return arg, t, l, l1, nk1, 1
        l = l1
        l1 = l + 1
        arg, t, l, l1, nk1, leave = func_40(arg, t, l, l1, nk1)
        return arg, t, l, l1, nk1, leave
    
    m = len(x)
    n = len(t)
    y = [] # output array
    
    k1 = k + 1
    k2 = k1 + 1
    nk1 = n - k1
    tb = t[k1-1] # -1 to get right index
    te = t[nk1 ]  # -1 to get right index; + 1 - 1
    l = k1
    l1 = l + 1

    for i in range(0, m): # m is only 1
        # i only used in loop for 1
        arg = x[i]
        if arg < tb or arg > te:
            if e == 0:
                arg, t, l, l1, k2, nk1 = func_35(arg, t, l, l1, k2, nk1)
            elif e == 1:
                y.append(0.0)
                continue
            elif e == 2:
                raise ValueError("X value not in domain; set `ext` to 0 to "
                                 "extrapolate")
            elif e == 3:
                if arg < tb:
                    arg = tb
                else:
                    arg = te
                arg, t, l, l1, k2, nk1 = func_35(arg, t, l, l1, k2, nk1)
        else:
            arg, t, l, l1, k2, nk1 = func_35(arg, t, l, l1, k2, nk1)

        # Local arrays used in fpbspl and to carry its result
        h = [0.0]*20
        hh = [0.0]*19

        fpbspl(t, n, k, arg, l, h, hh)
        sp = 0.0E0
        ll = l - k1
        for j in range(0, k1):
            ll = ll + 1
            sp = sp + c[ll-1]*h[j] # -1 to get right index
        y.append(sp)
    if len(y) == 1:
        return y[0]
    return y


def py_bisplev(x, y, tck, dx=0, dy=0):
    '''Evaluate a bivariate B-spline or its derivatives.
    For scalars, returns a float; for other inputs, mimics the formats of 
    SciPy's `bisplev`.
    
    Parameters
    ----------
    x : float or list[float]
        x value (rank 1), [-]
    y : float or list[float]
        y value (rank 1), [-]
    tck : tuple(list, list, list, int, int)
        Tuple of knot locations, coefficients, and the degree of the spline,
        [tx, ty, c, kx, ky], [-]
    dx : int, optional
        Order of partial derivative with respect to `x`, [-]
    dy : int, optional
        Order of partial derivative with respect to `y`, [-]
    
    Returns
    -------
    values : float or list[list[float]]
        Calculated values from spline or their derivatives; according to the
        same format as SciPy's `bisplev`, [-]
    
    Notes
    -----
    Use `bisplrep` to generate the `tck` representation; there is no Python
    port of it.
    '''
    tx, ty, c, kx, ky = tck
    if isinstance(x, (float, int)):
        x = [x]
    if isinstance(y, (float, int)):
        y = [y]

    z = [[cy_bispev(tx, ty, c, kx, ky, [xi], [yi])[0] for yi in y] for xi in x]
    if len(x) == len(y) == 1:
        return z[0][0]
    return z


def fpbspl(t, n, k, x, l, h, hh):
    """
    subroutine fpbspl evaluates the (k+1) non-zero b-splines of
    degree k at t(l) <= x < t(l+1) using the stable recurrence
    relation of de boor and cox.
    
    All arrays are 1d!
    Optimized the assignment and order and so on.
    """
    h[0] = 1.0
    for j in range(1, k + 1):
        hh[0:j] = h[0:j]
        h[0] = 0.0
        for i in range(j):
            li = l+i
            f = hh[i]/(t[li] - t[li - j])
            h[i] = h[i] + f*(t[li] - x)
            h[i + 1] = f*(x - t[li - j])


def init_w(t, k, x, lx, w):
    tb = t[k]
    n = len(t)
    m = len(x)
    h = [0]*6 
    hh = [0]*5 
    te = t[n - k - 1]
    l1 = k + 1
    l2 = l1 + 1
    for i in range(m):
        arg = x[i]
        if arg < tb:
            arg = tb
        if arg > te:
            arg = te
        while not (arg < t[l1] or l1 == (n - k - 1)):
            l1 = l2
            l2 = l1 + 1
        fpbspl(t, n, k, arg, l1, h, hh)

        lx[i] = l1 - k - 1
        for j in range(k + 1):
            w[i][j] = h[j]


def cy_bispev(tx, ty, c, kx, ky, x, y):
    '''Possible optimization: Do not evaluate derivatives, ever.
    '''
    nx = len(tx)
    ny = len(ty)
    mx = len(x)
    my = len(y)

    kx1 = kx + 1
    ky1 = ky + 1

    nkx1 = nx - kx1
    nky1 = ny - ky1
    
    wx = [[0.0]*kx1]*mx
    wy = [[0.0]*ky1]*my
    lx = [0]*mx
    ly = [0]*my

    size_z = mx*my
    
    z = [0.0]*size_z
    init_w(tx, kx, x, lx, wx)
    init_w(ty, ky, y, ly, wy)
    
    for j in range(my):
        for i in range(mx):
            sp = 0.0
            err = 0.0
            for i1 in range(kx1):
                for j1 in range(ky1):
                    l2 = lx[i]*nky1 + ly[j] + i1*nky1 + j1
                    a = c[l2]*wx[i][i1]*wy[j][j1] - err
                    tmp = sp + a
                    err = (tmp - sp) - a
                    sp = tmp
            z[j*mx + i] += sp
    return z


    
# interp, horner, derivative methods (and maybe newton?) should always be used.
if not IS_PYPY:
    from scipy.interpolate import splev, bisplev
    from scipy.optimize import newton, bisect, ridder, brenth
    
else:
    splev, bisplev = py_splev, py_bisplev
    newton, bisect, ridder, brenth = py_newton, py_bisect, py_ridder, py_brenth
    
    # Try out mpmath for special functions anyway
has_scipy = False
try:
    import scipy
    has_scipy = True
except ImportError:
    has_scipy = False
    
erf = None
try:
    from math import erf
except ImportError:
    # python 2.6 or other implementations?
    pass


from math import gamma # Been there a while



def my_lambertw(y):
    def err(x):
        return x*exp(x) - y
    return py_brenth(err, 1e-300, 700.0)

#has_scipy = False

if has_scipy:
    from scipy.special import lambertw, ellipe, gammaincc, gamma # fluids
    from scipy.special import i1, i0, k1, k0, iv # ht
    from scipy.special import hyp2f1    
    if erf is None:
        from scipy.special import erf
else:
    import mpmath
    # scipy is not available... fall back to mpmath as a Pure-Python implementation
    from mpmath import lambertw # Same branches as scipy, supports .real
    lambertw = my_lambertw
    from mpmath import ellipe # seems the same so far        
    

    # Figured out this definition from test_precompute_gammainc.py in scipy
    gammaincc = lambda a, x: mpmath.gammainc(a, a=x, regularized=True)
    iv = mpmath.besseli
    i1 = lambda x: mpmath.besseli(1, x)
    i0 = lambda x: mpmath.besseli(0, x)
    k1 = lambda x: mpmath.besselk(1, x)
    k0 = lambda x: mpmath.besselk(0, x)
    
    if erf is None:
        from mpmath import erf
<|MERGE_RESOLUTION|>--- conflicted
+++ resolved
@@ -351,8 +351,6 @@
     x38 = x2 + x31
     x39 = csqrt(x33 - x34)*0.5
     return ((x32 - x35), (x32 + x35), (x38 - x39), (x38 + x39))
-
-
 
 def linspace(start, stop, num=50, endpoint=True, retstep=False, dtype=None):
     '''Port of numpy's linspace to pure python. Does not support dtype, and 
@@ -599,6 +597,7 @@
     --------
     >>> horner([1.0, 3.0], 2.0)
     5.0
+
     >>> horner([21.24288737657324, -31.326919865992743, 23.490607246508382, -14.318875366457021, 6.993092901276407, -2.6446094897570775, 0.7629439408284319, -0.16825320656035953, 0.02866101768198035, -0.0038190069303978003, 0.0004027586707189051, -3.394447111198843e-05, 2.302586717011523e-06, -1.2627393196517083e-07, 5.607585274731649e-09, -2.013760843818914e-10, 5.819957519561292e-12, -1.3414794055766234e-13, 2.430101267966631e-15, -3.381444175898971e-17, 3.4861255675373234e-19, -2.5070616549039004e-21, 1.122234904781319e-23, -2.3532795334141448e-26], 300.0)
     1.9900667478569642e+58
     
@@ -721,7 +720,6 @@
     return imin - 1
 
 
-
 def isclose(a, b, rel_tol=1e-9, abs_tol=0.0):
     '''Pure python and therefore slow version of the standard library isclose.
     Works on older versions of python though! Hasn't been unit tested, but has
@@ -761,7 +759,6 @@
     from math import isclose
 except ImportError:
     pass
-
 def interp(x, dx, dy, left=None, right=None):
     '''One-dimensional linear interpolation routine inspired/
     reimplemented from NumPy for extra speed for scalar values
@@ -1007,15 +1004,9 @@
     raise ValueError("Failed to converge after %d iterations" %maxiter)
 
 
-<<<<<<< HEAD
-
-def py_newton(func, x0, fprime=None, args=(), tol=1.48e-8, maxiter=_iter,
-              fprime2=None, low=None, high=None, damping=1.0, xtol=0.0):
-=======
 def py_newton(func, x0, fprime=None, args=(), tol=None, maxiter=_iter,
               fprime2=None, low=None, high=None, damping=1.0, ytol=0.0,
               xtol=1.48e-8):
->>>>>>> f41d1043
     '''Newton's method designed to be mostly compatible with SciPy's 
     implementation, with a few features added and others now implemented.
     
@@ -1078,19 +1069,11 @@
         if high is not None and p1 > high:
             p1 = high
         q0 = func(p0, *args)
-<<<<<<< HEAD
-        if abs(q0) < xtol:
-            return p0
-        
-        q1 = func(p1, *args)
-        if abs(q1) < xtol:
-=======
         if abs(q0) < ytol:
             return p0
         
         q1 = func(p1, *args)
         if abs(q1) < ytol:
->>>>>>> f41d1043
             return p1
         
         for _ in range(maxiter):
@@ -1107,10 +1090,6 @@
             q0 = q1
             p1 = p
             q1 = func(p1, *args)
-<<<<<<< HEAD
-            if abs(q1) < xtol:
-                return p1
-=======
             
 #            if abs(p - p1) < tol:
 #            if abs(q1) < ytol:
@@ -1118,7 +1097,6 @@
             if abs(p - p1) < xtol and abs(q1) < ytol:
                 return p
             
->>>>>>> f41d1043
     raise ValueError("Failed to converge; maxiter (%d) reached, value=%f " %(maxiter, p))
 
 
@@ -1192,7 +1170,6 @@
     '''
     tot_inv = 1.0/sum(values)
     return [i*tot_inv for i in values]
-
 def py_splev(x, tck, ext=0):
     '''Evaluate a B-spline using a pure-python port of FITPACK's splev. This is
     not fully featured in that it does not support calculating derivatives.
@@ -1494,4 +1471,4 @@
     k0 = lambda x: mpmath.besselk(0, x)
     
     if erf is None:
-        from mpmath import erf
+        from mpmath import erf