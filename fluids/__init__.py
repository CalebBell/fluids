--- conflicted
+++ resolved
@@ -168,11 +168,7 @@
     return new_submodules
 
 
-<<<<<<< HEAD
-__version__ = "1.2.0"
-=======
 __version__ = "1.2.6"
->>>>>>> 1be3dc8e
 
 try:
     fluids_dir = os.path.dirname(__file__)
