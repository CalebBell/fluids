# -*- coding: utf-8 -*-
'''Chemical Engineering Design Library (ChEDL). Utilities for process modeling.
Copyright (C) 2016, Caleb Bell <Caleb.Andrew.Bell@gmail.com>

Permission is hereby granted, free of charge, to any person obtaining a copy
of this software and associated documentation files (the "Software"), to deal
in the Software without restriction, including without limitation the rights
to use, copy, modify, merge, publish, distribute, sublicense, and/or sell
copies of the Software, and to permit persons to whom the Software is
furnished to do so, subject to the following conditions:

The above copyright notice and this permission notice shall be included in all
copies or substantial portions of the Software.

THE SOFTWARE IS PROVIDED "AS IS", WITHOUT WARRANTY OF ANY KIND, EXPRESS OR
IMPLIED, INCLUDING BUT NOT LIMITED TO THE WARRANTIES OF MERCHANTABILITY,
FITNESS FOR A PARTICULAR PURPOSE AND NONINFRINGEMENT. IN NO EVENT SHALL THE
AUTHORS OR COPYRIGHT HOLDERS BE LIABLE FOR ANY CLAIM, DAMAGES OR OTHER
LIABILITY, WHETHER IN AN ACTION OF CONTRACT, TORT OR OTHERWISE, ARISING FROM,
OUT OF OR IN CONNECTION WITH THE SOFTWARE OR THE USE OR OTHER DEALINGS IN THE
SOFTWARE.'''

from __future__ import division
__all__ = ['two_phase_dP', 'two_phase_dP_acceleration', 
           'two_phase_dP_dz_acceleration', 'two_phase_dP_gravitational',
           'two_phase_dP_dz_gravitational',
           'Beggs_Brill', 'Lockhart_Martinelli', 'Friedel', 'Chisholm', 
           'Kim_Mudawar', 'Baroczy_Chisholm', 'Theissing',
           'Muller_Steinhagen_Heck', 'Gronnerud', 'Lombardi_Pedrocchi',
           'Jung_Radermacher', 'Tran', 'Chen_Friedel', 'Zhang_Webb', 'Xu_Fang',
           'Yu_France', 'Wang_Chiang_Lu', 'Hwang_Kim', 'Zhang_Hibiki_Mishima',
           'Mishima_Hibiki', 'Bankoff', 'two_phase_correlations', 
           'Taitel_Dukler_regime', 'Mandhane_Gregory_Aziz_regime']

from math import pi, log, exp, sin, cos, radians, log10
import numpy as np
from scipy.constants import g
from scipy.interpolate import splev
from fluids.friction import friction_factor
from fluids.core import Reynolds, Froude, Weber, Confinement, Bond, Suratman
from fluids.two_phase_voidage import homogeneous, Lockhart_Martinelli_Xtt


def Beggs_Brill(m, x, rhol, rhog, mul, mug, sigma, P, D, angle, roughness=0.0,
                L=1.0, g=g, acceleration=True):
    r'''Calculates the two-phase pressure drop according to the Beggs-Brill
    correlation ([1]_, [2]_, [3]_).

    Parameters
    ----------
    m : float
        Mass flow rate of fluid, [kg/s]
    x : float
        Mass quality of fluid, [-]
    rhol : float
        Liquid density, [kg/m^3]
    rhog : float
        Gas density, [kg/m^3]
    mul : float
        Viscosity of liquid, [Pa*s]
    mug : float
        Viscosity of gas, [Pa*s]
    sigma : float
        Surface tension, [N/m]
    P : float
        Pressure of fluid (used only if `acceleration=True`), [Pa]
    D : float
        Diameter of pipe, [m]
    angle : float
        The angle of the pipe with respect to the horizontal, [degrees]
    roughness : float, optional
        Roughness of pipe for use in calculating friction factor, [m]
    L : float, optional
        Length of pipe, [m]
    g : float, optional
        Acceleration due to gravity, [m/s^2]
    acceleration : bool
        Whether or not to include the original acceleration component, [-]
        
    Returns
    -------
    dP : float
        Pressure drop of the two-phase flow, [Pa]

    Notes
    -----
    The original acceleration formula is fairly primitive and normally
    neglected. The model was developed assuming smooth pipe, so leaving
    `roughness` to zero may be wise.
    
    Note this is a "mechanistic" pressure drop model - the gravitational 
    pressure drop cannot be separated from the frictional pressure drop.

    Examples
    --------
    >>> Beggs_Brill(m=0.6, x=0.1, rhol=915., rhog=2.67, mul=180E-6, mug=14E-6,
    ... sigma=0.0487, P=1E7, D=0.05, angle=0, roughness=0, L=1)
    686.9724506803472

    References
    ----------
    .. [1] Beggs, D.H., and J.P. Brill. "A Study of Two-Phase Flow in Inclined 
       Pipes." Journal of Petroleum Technology 25, no. 05 (May 1, 1973): 
       607-17. https://doi.org/10.2118/4007-PA.
    .. [2] Brill, James P., and Howard Dale Beggs. Two-Phase Flow in Pipes,
       1994.
    .. [3] Shoham, Ovadia. Mechanistic Modeling of Gas-Liquid Two-Phase Flow in 
       Pipes. Pap/Cdr edition. Richardson, TX: Society of Petroleum Engineers,
       2006.
    '''
    dat = {'segregated': (0.98, 0.4846, 0.0868),
    'intermittent': (0.845, 0.5351, 0.0173),
    'distributed': (1.065, 0.5824, 0.0609)}
    qg = x*m/rhog
    ql = (1.0 - x)*m/rhol
    
    A = 0.25*pi*D*D
    Vsg = qg/A
    Vsl = ql/A
    Vm = Vsg + Vsl
    Fr = Vm*Vm/(g*D)
    lambda_L = Vsl/Vm # no slip liquid holdup

    L1 = 316.0*lambda_L**0.302
    L2 = 0.0009252*lambda_L**-2.4684
    L3 = 0.1*lambda_L**-1.4516
    L4 = 0.5*lambda_L**-6.738
    if (lambda_L < 0.01 and Fr < L1) or (lambda_L >= 0.01 and Fr < L2):
        regime = 'segregated'
    elif (lambda_L >= 0.01 and L2 <= Fr <= L3):
        regime = 'transition'
    elif (0.01 <= lambda_L < 0.4 and L3 < Fr <= L1) or (lambda_L >= 0.4 and L3 < Fr <= L4):
        regime = 'intermittent'
    elif (lambda_L < 0.4 and Fr >= L1) or (lambda_L >= 0.4 and Fr > L4):
        regime = 'distributed'
    else:
        raise Exception('Outside regime ranges')

    LV = Vsl*(rhol/(g*sigma))**0.25
    angle = radians(angle)
    
    def holdup(regime):
        a, b, c = dat[regime]
        HL0 = a*lambda_L**b*Fr**-c
        if HL0 < lambda_L:
            HL0 = lambda_L

        if angle > 0: # uphill
            # h used instead of g to avoid conflict with gravitational constant
            if regime == 'segregated':
                d, e, f, h = 0.011, -3.768, 3.539, -1.614
            elif regime == 'intermittent':
                d, e, f, h = 2.96, 0.305, -0.4473, 0.0978
            elif regime == 'distributed':
                # Dummy values for distributed - > psi = 1.
                d, e, f, h = 2.96, 0.305, -0.4473, 0.0978
        elif angle <= 0: # downhill
            d, e, f, h = 4.70, -0.3692, 0.1244, -0.5056
    
        C = (1.0 - lambda_L)*log(d*lambda_L**e*LV**f*Fr**h)
        if C < 0.0:
            C = 0.0
        
        # Correction factor for inclination angle
        Psi = 1.0 + C*(sin(1.8*angle) - 1.0/3.0*sin(1.8*angle)**3)
        if (angle > 0 and regime == 'distributed') or angle == 0:
            Psi = 1.0
        Hl = HL0*Psi
        return Hl
    if regime != 'transition':
        Hl = holdup(regime)
    else:
        A = (L3 - Fr)/(L3 - L2)
        Hl = A*holdup('segregated') + (1.0 - A)*holdup('intermittent')

    rhos = rhol*Hl + rhog*(1.0 - Hl)
    mum = mul*lambda_L +  mug*(1.0 - lambda_L)
    rhom = rhol*lambda_L +  rhog*(1.0 - lambda_L)
    Rem = rhom*D/mum*Vm
    fn = friction_factor(Re=Rem, eD=roughness/D)
    x = lambda_L/(Hl*Hl)
    if 1.0 < x < 1.2:
        S = log(2.2*x - 1.2)
    else:
        S = log(x)/(-0.0523 + 3.182*log(x) - 0.8725*log(x)**2 + 0.01853*log(x)**4)
    if S > 7.0:
        S = 7.0  # Truncate S to avoid exp(S) overflowing
    ftp = fn*exp(S)
    dP_ele = g*sin(angle)*rhos*L
    dP_fric = ftp*L/D*0.5*rhom*Vm*Vm
    # rhos here is pretty clearly rhos according to Shoham
    if not acceleration:
        dP = dP_ele + dP_fric
    else:
        Ek = Vsg*Vm*rhos/P  # Confirmed this expression is dimensionless
        dP = (dP_ele + dP_fric)/(1.0 - Ek)
    return dP


def Friedel(m, x, rhol, rhog, mul, mug, sigma, D, roughness=0, L=1):
    r'''Calculates two-phase pressure drop with the Friedel correlation.

    .. math::
        \Delta P_{friction} = \Delta P_{lo} \phi_{lo}^2

    .. math::
        \phi_{lo}^2 = E + \frac{3.24FH}{Fr^{0.0454} We^{0.035}}

    .. math::
        H = \left(\frac{\rho_l}{\rho_g}\right)^{0.91}\left(\frac{\mu_g}{\mu_l}
        \right)^{0.19}\left(1 - \frac{\mu_g}{\mu_l}\right)^{0.7}

    .. math::
        F = x^{0.78}(1 - x)^{0.224}

    .. math::
        E = (1-x)^2 + x^2\left(\frac{\rho_l f_{d,go}}{\rho_g f_{d,lo}}\right)

    .. math::
        Fr = \frac{G_{tp}^2}{gD\rho_H^2}

    .. math::
        We = \frac{G_{tp}^2 D}{\sigma \rho_H}

    .. math::
        \rho_H = \left(\frac{x}{\rho_g} + \frac{1-x}{\rho_l}\right)^{-1}

    Parameters
    ----------
    m : float
        Mass flow rate of fluid, [kg/s]
    x : float
        Quality of fluid, [-]
    rhol : float
        Liquid density, [kg/m^3]
    rhog : float
        Gas density, [kg/m^3]
    mul : float
        Viscosity of liquid, [Pa*s]
    mug : float
        Viscosity of gas, [Pa*s]
    sigma : float
        Surface tension, [N/m]
    D : float
        Diameter of pipe, [m]
    roughness : float, optional
        Roughness of pipe for use in calculating friction factor, [m]
    L : float, optional
        Length of pipe, [m]

    Returns
    -------
    dP : float
        Pressure drop of the two-phase flow, [Pa]

    Notes
    -----
    Applicable to vertical upflow and horizontal flow. Known to work poorly
    when mul/mug > 1000. Gives mean errors on the order of 40%. Tested on data
    with diameters as small as 4 mm.

    The power of 0.0454 is given as 0.045 in [2]_, [3]_, [4]_, and [5]_; [6]_
    and [2]_ give 0.0454 and [2]_ also gives a similar correlation said to be
    presented in [1]_, so it is believed this 0.0454 was the original power.
    [6]_ also gives an expression for friction factor claimed to be presented
    in [1]_; it is not used here.

    Examples
    --------
    Example 4 in [6]_:

    >>> Friedel(m=0.6, x=0.1, rhol=915., rhog=2.67, mul=180E-6, mug=14E-6,
    ... sigma=0.0487, D=0.05, roughness=0, L=1)
    738.6500525002245

    References
    ----------
    .. [1] Friedel, L. "Improved Friction Pressure Drop Correlations for
       Horizontal and Vertical Two-Phase Pipe Flow." , in: Proceedings,
       European Two Phase Flow Group Meeting, Ispra, Italy, 1979: 485-481.
    .. [2] Whalley, P. B. Boiling, Condensation, and Gas-Liquid Flow. Oxford:
       Oxford University Press, 1987.
    .. [3] Triplett, K. A., S. M. Ghiaasiaan, S. I. Abdel-Khalik, A. LeMouel,
       and B. N. McCord. "Gas-liquid Two-Phase Flow in Microchannels: Part II:
       Void Fraction and Pressure Drop.” International Journal of Multiphase
       Flow 25, no. 3 (April 1999): 395-410. doi:10.1016/S0301-9322(98)00055-X.
    .. [4] Mekisso, Henock Mateos. "Comparison of Frictional Pressure Drop
       Correlations for Isothermal Two-Phase Horizontal Flow." Thesis, Oklahoma
       State University, 2013. https://shareok.org/handle/11244/11109.
    .. [5] Thome, John R. "Engineering Data Book III." Wolverine Tube Inc
       (2004). http://www.wlv.com/heat-transfer-databook/
    .. [6] Ghiaasiaan, S. Mostafa. Two-Phase Flow, Boiling, and Condensation:
        In Conventional and Miniature Systems. Cambridge University Press, 2007.
    '''
    # Liquid-only properties, for calculation of E, dP_lo
    v_lo = m/rhol/(pi/4*D**2)
    Re_lo = Reynolds(V=v_lo, rho=rhol, mu=mul, D=D)
    fd_lo = friction_factor(Re=Re_lo, eD=roughness/D)
    dP_lo = fd_lo*L/D*(0.5*rhol*v_lo**2)

    # Gas-only properties, for calculation of E
    v_go = m/rhog/(pi/4*D**2)
    Re_go = Reynolds(V=v_go, rho=rhog, mu=mug, D=D)
    fd_go = friction_factor(Re=Re_go, eD=roughness/D)

    F = x**0.78*(1-x)**0.224
    H = (rhol/rhog)**0.91*(mug/mul)**0.19*(1 - mug/mul)**0.7
    E = (1-x)**2 + x**2*(rhol*fd_go/(rhog*fd_lo))

    # Homogeneous properties, for Froude/Weber numbers
    voidage_h = homogeneous(x, rhol, rhog)
    rho_h = rhol*(1-voidage_h) + rhog*voidage_h
    Q_h = m/rho_h
    v_h = Q_h/(pi/4*D**2)

    Fr = Froude(V=v_h, L=D, squared=True) # checked with (m/(pi/4*D**2))**2/g/D/rho_h**2
    We = Weber(V=v_h, L=D, rho=rho_h, sigma=sigma) # checked with (m/(pi/4*D**2))**2*D/sigma/rho_h

    phi_lo2 = E + 3.24*F*H/(Fr**0.0454*We**0.035)
    return phi_lo2*dP_lo


def Gronnerud(m, x, rhol, rhog, mul, mug, D, roughness=0, L=1):
    r'''Calculates two-phase pressure drop with the Gronnerud correlation as
    presented in [2]_, [3]_, and [4]_.

    .. math::
        \Delta P_{friction} = \Delta P_{gd} \phi_{lo}^2

    .. math::
        \phi_{gd} = 1 + \left(\frac{dP}{dL}\right)_{Fr}\left[
        \frac{\frac{\rho_l}{\rho_g}}{\left(\frac{\mu_l}{\mu_g}\right)^{0.25}}
        -1\right]

    .. math::
        \left(\frac{dP}{dL}\right)_{Fr} = f_{Fr}\left[x+4(x^{1.8}-x^{10}
        f_{Fr}^{0.5})\right]

    .. math::
        f_{Fr} = Fr_l^{0.3} + 0.0055\left(\ln \frac{1}{Fr_l}\right)^2

    .. math::
        Fr_l = \frac{G_{tp}^2}{gD\rho_l^2}

    Parameters
    ----------
    m : float
        Mass flow rate of fluid, [kg/s]
    x : float
        Quality of fluid, [-]
    rhol : float
        Liquid density, [kg/m^3]
    rhog : float
        Gas density, [kg/m^3]
    mul : float
        Viscosity of liquid, [Pa*s]
    mug : float
        Viscosity of gas, [Pa*s]
    D : float
        Diameter of pipe, [m]
    roughness : float, optional
        Roughness of pipe for use in calculating friction factor, [m]
    L : float, optional
        Length of pipe, [m]

    Returns
    -------
    dP : float
        Pressure drop of the two-phase flow, [Pa]

    Notes
    -----
    Developed for evaporators. Applicable from 0 < x < 1.

    In the model, if `Fr_l` is more than 1, `f_Fr` is set to 1.

    Examples
    --------
    >>> Gronnerud(m=0.6, x=0.1, rhol=915., rhog=2.67, mul=180E-6, mug=14E-6,
    ... D=0.05, roughness=0, L=1)
    384.1254114447411

    References
    ----------
    .. [1] Gronnerud, R. "Investigation of Liquid Hold-Up, Flow Resistance and
       Heat Transfer in Circulation Type Evaporators. 4. Two-Phase Flow
       Resistance in Boiling Refrigerants." Proc. Freudenstadt Meet., IIR/C.
       R. Réun. Freudenstadt, IIF. 1972-1: 127-138. 1972.
    .. [2] ASHRAE Handbook: Fundamentals. American Society of Heating,
       Refrigerating and Air-Conditioning Engineers, Incorporated, 2013.
    .. [3] Mekisso, Henock Mateos. "Comparison of Frictional Pressure Drop
       Correlations for Isothermal Two-Phase Horizontal Flow." Thesis, Oklahoma
       State University, 2013. https://shareok.org/handle/11244/11109.
    .. [4] Thome, John R. "Engineering Data Book III." Wolverine Tube Inc
       (2004). http://www.wlv.com/heat-transfer-databook/
    '''
    G = m/(pi/4*D**2)
    V = G/rhol
    Frl = Froude(V=V, L=D, squared=True)
    if Frl >= 1:
        f_Fr = 1
    else:
        f_Fr = Frl**0.3 + 0.0055*(log(1./Frl))**2
    dP_dL_Fr = f_Fr*(x + 4*(x**1.8 - x**10*f_Fr**0.5))
    phi_gd = 1 + dP_dL_Fr*((rhol/rhog)/(mul/mug)**0.25 - 1)

    # Liquid-only properties, for calculation of E, dP_lo
    v_lo = m/rhol/(pi/4*D**2)
    Re_lo = Reynolds(V=v_lo, rho=rhol, mu=mul, D=D)
    fd_lo = friction_factor(Re=Re_lo, eD=roughness/D)
    dP_lo = fd_lo*L/D*(0.5*rhol*v_lo**2)
    return phi_gd*dP_lo


def Chisholm(m, x, rhol, rhog, mul, mug, D, roughness=0, L=1,
             rough_correction=False):
    r'''Calculates two-phase pressure drop with the Chisholm (1973) correlation
    from [1]_, also in [2]_ and [3]_.

    .. math::
        \frac{\Delta P_{tp}}{\Delta P_{lo}} = \phi_{ch}^2

    .. math::
        \phi_{ch}^2 = 1 + (\Gamma^2 -1)\left\{B x^{(2-n)/2} (1-x)^{(2-n)/2}
        + x^{2-n} \right\}

    .. math::
        \Gamma ^2 = \frac{\left(\frac{\Delta P}{L}\right)_{go}}{\left(\frac{
        \Delta P}{L}\right)_{lo}}

    For Gamma < 9.5:

    .. math::
        B = \frac{55}{G_{tp}^{0.5}} \text{ for } G_{tp} > 1900

    .. math::
        B = \frac{2400}{G_{tp}} \text{ for } 500 < G_{tp} < 1900

    .. math::
        B = 4.8 \text{ for } G_{tp} < 500

    For 9.5 < Gamma < 28:

    .. math::
        B = \frac{520}{\Gamma G_{tp}^{0.5}} \text{ for } G_{tp} < 600

    .. math::
        B = \frac{21}{\Gamma} \text{ for } G_{tp} > 600

    For Gamma > 28:

    .. math::
        B = \frac{15000}{\Gamma^2 G_{tp}^{0.5}}

    If `rough_correction` is True, the following correction to B is applied:

    .. math::
        \frac{B_{rough}}{B_{smooth}} = \left[0.5\left\{1+ \left(\frac{\mu_g}
        {\mu_l}\right)^2 + 10^{-600\epsilon/D}\right\}\right]^{\frac{0.25-n}
        {0.25}}

    .. math::
        n = \frac{\log \frac{f_{d,lo}}{f_{d,go}}}{\log \frac{Re_{go}}{Re_{lo}}}

    Parameters
    ----------
    m : float
        Mass flow rate of fluid, [kg/s]
    x : float
        Quality of fluid, [-]
    rhol : float
        Liquid density, [kg/m^3]
    rhog : float
        Gas density, [kg/m^3]
    mul : float
        Viscosity of liquid, [Pa*s]
    mug : float
        Viscosity of gas, [Pa*s]
    D : float
        Diameter of pipe, [m]
    roughness : float, optional
        Roughness of pipe for use in calculating friction factor, [m]
    L : float, optional
        Length of pipe, [m]
    rough_correction : bool, optional
        Whether or not to use the roughness correction proposed in the 1968
        version of the correlation

    Returns
    -------
    dP : float
        Pressure drop of the two-phase flow, [Pa]

    Notes
    -----
    Applicable for  0 < x < 1. n = 0.25, the exponent in the Blassius equation.
    Originally developed for smooth pipes, a roughness correction is included
    as well from the Chisholm's 1968 work [4]_. Neither [2]_ nor [3]_ have any
    mention of the correction however.

    Examples
    --------
    >>> Chisholm(m=0.6, x=0.1, rhol=915., rhog=2.67, mul=180E-6,
    ... mug=14E-6, D=0.05, roughness=0, L=1)
    1084.1489922923738

    References
    ----------
    .. [1] Chisholm, D. "Pressure Gradients due to Friction during the Flow of
       Evaporating Two-Phase Mixtures in Smooth Tubes and Channels."
       International Journal of Heat and Mass Transfer 16, no. 2 (February
       1973): 347-58. doi:10.1016/0017-9310(73)90063-X.
    .. [2] Mekisso, Henock Mateos. "Comparison of Frictional Pressure Drop
       Correlations for Isothermal Two-Phase Horizontal Flow." Thesis, Oklahoma
       State University, 2013. https://shareok.org/handle/11244/11109.
    .. [3] Thome, John R. "Engineering Data Book III." Wolverine Tube Inc
       (2004). http://www.wlv.com/heat-transfer-databook/
    .. [4] Chisholm, D. "Research Note: Influence of Pipe Surface Roughness on
       Friction Pressure Gradient during Two-Phase Flow." Journal of Mechanical
       Engineering Science 20, no. 6 (December 1, 1978): 353-354.
       doi:10.1243/JMES_JOUR_1978_020_061_02.
    '''
    G_tp = m/(pi/4*D**2)
    n = 0.25 # Blasius friction factor exponent
    # Liquid-only properties, for calculation of dP_lo
    v_lo = m/rhol/(pi/4*D**2)
    Re_lo = Reynolds(V=v_lo, rho=rhol, mu=mul, D=D)
    fd_lo = friction_factor(Re=Re_lo, eD=roughness/D)
    dP_lo = fd_lo*L/D*(0.5*rhol*v_lo**2)

    # Gas-only properties, for calculation of dP_go
    v_go = m/rhog/(pi/4*D**2)
    Re_go = Reynolds(V=v_go, rho=rhog, mu=mug, D=D)
    fd_go = friction_factor(Re=Re_go, eD=roughness/D)
    dP_go = fd_go*L/D*(0.5*rhog*v_go**2)

    Gamma = (dP_go/dP_lo)**0.5
    if Gamma <= 9.5:
        if G_tp <= 500:
            B = 4.8
        elif G_tp < 1900:
            B = 2400./G_tp
        else:
            B = 55*G_tp**-0.5
    elif Gamma <= 28:
        if G_tp <= 600:
            B = 520.*G_tp**-0.5/Gamma
        else:
            B = 21./Gamma
    else:
        B = 15000.*G_tp**-0.5/Gamma**2

    if rough_correction:
        n = log(fd_lo/fd_go)/log(Re_go/Re_lo)
        B_ratio = (0.5*(1 + (mug/mul)**2 + 10**(-600*roughness/D)))**((0.25-n)/0.25)
        B = B*B_ratio

    phi2_ch = 1 + (Gamma**2-1)*(B*x**((2-n)/2.)*(1-x)**((2-n)/2.) + x**(2-n))
    return phi2_ch*dP_lo


def Baroczy_Chisholm(m, x, rhol, rhog, mul, mug, D, roughness=0, L=1):
    r'''Calculates two-phase pressure drop with the Baroczy (1966) model.
    It was presented in graphical form originally; Chisholm (1973) made the
    correlation non-graphical. The model is also shown in [3]_.

    .. math::
        \frac{\Delta P_{tp}}{\Delta P_{lo}} = \phi_{ch}^2

    .. math::
        \phi_{ch}^2 = 1 + (\Gamma^2 -1)\left\{B x^{(2-n)/2} (1-x)^{(2-n)/2}
        + x^{2-n} \right\}

    .. math::
        \Gamma ^2 = \frac{\left(\frac{\Delta P}{L}\right)_{go}}{\left(\frac{
        \Delta P}{L}\right)_{lo}}

    For Gamma < 9.5:

    .. math::
        B = \frac{55}{G_{tp}^{0.5}}

    For 9.5 < Gamma < 28:

    .. math::
        B = \frac{520}{\Gamma G_{tp}^{0.5}}

    For Gamma > 28:

    .. math::
        B = \frac{15000}{\Gamma^2 G_{tp}^{0.5}}

    Parameters
    ----------
    m : float
        Mass flow rate of fluid, [kg/s]
    x : float
        Quality of fluid, [-]
    rhol : float
        Liquid density, [kg/m^3]
    rhog : float
        Gas density, [kg/m^3]
    mul : float
        Viscosity of liquid, [Pa*s]
    mug : float
        Viscosity of gas, [Pa*s]
    D : float
        Diameter of pipe, [m]
    roughness : float, optional
        Roughness of pipe for use in calculating friction factor, [m]
    L : float, optional
        Length of pipe, [m]

    Returns
    -------
    dP : float
        Pressure drop of the two-phase flow, [Pa]

    Notes
    -----
    Applicable for  0 < x < 1. n = 0.25, the exponent in the Blassius equation.
    The `Chisholm_1973` function should be used in preference to this.

    Examples
    --------
    >>> Baroczy_Chisholm(m=0.6, x=0.1, rhol=915., rhog=2.67, mul=180E-6,
    ... mug=14E-6, D=0.05, roughness=0, L=1)
    1084.1489922923738

    References
    ----------
    .. [1] Baroczy, C. J. "A systematic correlation for two-phase pressure
       drop." In Chem. Eng. Progr., Symp. Ser., 62: No. 64, 232-49 (1966).
    .. [2] Chisholm, D. "Pressure Gradients due to Friction during the Flow of
       Evaporating Two-Phase Mixtures in Smooth Tubes and Channels."
       International Journal of Heat and Mass Transfer 16, no. 2 (February
       1973): 347-58. doi:10.1016/0017-9310(73)90063-X.
    .. [3] Mekisso, Henock Mateos. "Comparison of Frictional Pressure Drop
       Correlations for Isothermal Two-Phase Horizontal Flow." Thesis, Oklahoma
       State University, 2013. https://shareok.org/handle/11244/11109.
    '''
    G_tp = m/(pi/4*D**2)
    n = 0.25 # Blasius friction factor exponent
    # Liquid-only properties, for calculation of dP_lo
    v_lo = m/rhol/(pi/4*D**2)
    Re_lo = Reynolds(V=v_lo, rho=rhol, mu=mul, D=D)
    fd_lo = friction_factor(Re=Re_lo, eD=roughness/D)
    dP_lo = fd_lo*L/D*(0.5*rhol*v_lo**2)

    # Gas-only properties, for calculation of dP_go
    v_go = m/rhog/(pi/4*D**2)
    Re_go = Reynolds(V=v_go, rho=rhog, mu=mug, D=D)
    fd_go = friction_factor(Re=Re_go, eD=roughness/D)
    dP_go = fd_go*L/D*(0.5*rhog*v_go**2)

    Gamma = (dP_go/dP_lo)**0.5
    if Gamma <= 9.5:
        B = 55*G_tp**-0.5
    elif Gamma <= 28:
        B = 520.*G_tp**-0.5/Gamma
    else:
        B = 15000.*G_tp**-0.5/Gamma**2
    phi2_ch = 1 + (Gamma**2-1)*(B*x**((2-n)/2.)*(1-x)**((2-n)/2.) + x**(2-n))
    return phi2_ch*dP_lo


def Muller_Steinhagen_Heck(m, x, rhol, rhog, mul, mug, D, roughness=0, L=1):
    r'''Calculates two-phase pressure drop with the Muller-Steinhagen and Heck
    (1986) correlation from [1]_, also in [2]_ and [3]_.

    .. math::
        \Delta P_{tp} = G_{MSH}(1-x)^{1/3} + \Delta P_{go}x^3

    .. math::
        G_{MSH} = \Delta P_{lo} + 2\left[\Delta P_{go} - \Delta P_{lo}\right]x

    Parameters
    ----------
    m : float
        Mass flow rate of fluid, [kg/s]
    x : float
        Quality of fluid, [-]
    rhol : float
        Liquid density, [kg/m^3]
    rhog : float
        Gas density, [kg/m^3]
    mul : float
        Viscosity of liquid, [Pa*s]
    mug : float
        Viscosity of gas, [Pa*s]
    D : float
        Diameter of pipe, [m]
    roughness : float, optional
        Roughness of pipe for use in calculating friction factor, [m]
    L : float, optional
        Length of pipe, [m]

    Returns
    -------
    dP : float
        Pressure drop of the two-phase flow, [Pa]

    Notes
    -----
    Applicable for  0 < x < 1. Developed to be easily integrated. The
    contribution of each term to the overall pressure drop can be
    understood in this model.

    Examples
    --------
    >>> Muller_Steinhagen_Heck(m=0.6, x=0.1, rhol=915., rhog=2.67, mul=180E-6,
    ... mug=14E-6, D=0.05, roughness=0, L=1)
    793.4465457435081

    References
    ----------
    .. [1] Müller-Steinhagen, H, and K Heck. "A Simple Friction Pressure Drop
       Correlation for Two-Phase Flow in Pipes." Chemical Engineering and
       Processing: Process Intensification 20, no. 6 (November 1, 1986):
       297-308. doi:10.1016/0255-2701(86)80008-3.
    .. [2] Mekisso, Henock Mateos. "Comparison of Frictional Pressure Drop
       Correlations for Isothermal Two-Phase Horizontal Flow." Thesis, Oklahoma
       State University, 2013. https://shareok.org/handle/11244/11109.
    .. [3] Thome, John R. "Engineering Data Book III." Wolverine Tube Inc
       (2004). http://www.wlv.com/heat-transfer-databook/
    '''
    # Liquid-only properties, for calculation of dP_lo
    v_lo = m/rhol/(pi/4*D**2)
    Re_lo = Reynolds(V=v_lo, rho=rhol, mu=mul, D=D)
    fd_lo = friction_factor(Re=Re_lo, eD=roughness/D)
    dP_lo = fd_lo*L/D*(0.5*rhol*v_lo**2)

    # Gas-only properties, for calculation of dP_go
    v_go = m/rhog/(pi/4*D**2)
    Re_go = Reynolds(V=v_go, rho=rhog, mu=mug, D=D)
    fd_go = friction_factor(Re=Re_go, eD=roughness/D)
    dP_go = fd_go*L/D*(0.5*rhog*v_go**2)

    G_MSH = dP_lo + 2*(dP_go - dP_lo)*x
    return G_MSH*(1-x)**(1/3.) + dP_go*x**3


def Lombardi_Pedrocchi(m, x, rhol, rhog, sigma, D, L=1):
    r'''Calculates two-phase pressure drop with the Lombardi-Pedrocchi (1972)
    correlation from [1]_ as shown in [2]_ and [3]_.

    .. math::
        \Delta P_{tp} = \frac{0.83 G_{tp}^{1.4} \sigma^{0.4} L}{D^{1.2}
        \rho_{h}^{0.866}}

    Parameters
    ----------
    m : float
        Mass flow rate of fluid, [kg/s]
    x : float
        Quality of fluid, [-]
    rhol : float
        Liquid density, [kg/m^3]
    rhog : float
        Gas density, [kg/m^3]
    sigma : float
        Surface tension, [N/m]
    D : float
        Diameter of pipe, [m]
    L : float, optional
        Length of pipe, [m]

    Returns
    -------
    dP : float
        Pressure drop of the two-phase flow, [Pa]

    Notes
    -----
    This is a purely empirical method. [3]_ presents a review of this and other
    correlations. It did not perform best, but there were also correlations
    worse than it.

    Examples
    --------
    >>> Lombardi_Pedrocchi(m=0.6, x=0.1, rhol=915., rhog=2.67, sigma=0.045,
    ... D=0.05, L=1)
    1567.328374498781

    References
    ----------
    .. [1] Lombardi, C., and E. Pedrocchi. "Pressure Drop Correlation in Two-
       Phase Flow." Energ. Nucl. (Milan) 19: No. 2, 91-99, January 1, 1972.
    .. [2] Mekisso, Henock Mateos. "Comparison of Frictional Pressure Drop
       Correlations for Isothermal Two-Phase Horizontal Flow." Thesis, Oklahoma
       State University, 2013. https://shareok.org/handle/11244/11109.
    .. [3] Turgut, Oğuz Emrah, Mustafa Turhan Çoban, and Mustafa Asker.
       "Comparison of Flow Boiling Pressure Drop Correlations for Smooth
       Macrotubes." Heat Transfer Engineering 37, no. 6 (April 12, 2016):
       487-506. doi:10.1080/01457632.2015.1060733.
    '''
    voidage_h = homogeneous(x, rhol, rhog)
    rho_h = rhol*(1-voidage_h) + rhog*voidage_h
    G_tp = m/(pi/4*D**2)
    return 0.83*G_tp**1.4*sigma**0.4*L/(D**1.2*rho_h**0.866)


def Theissing(m, x, rhol, rhog, mul, mug, D, roughness=0, L=1):
    r'''Calculates two-phase pressure drop with the Theissing (1980)
    correlation as shown in [2]_ and [3]_.

    .. math::
        \Delta P_{{tp}} = \left[ {\Delta P_{{lo}}^{{1/{n\epsilon}}} \left({1 -
        x} \right)^{{1/\epsilon}} + \Delta P_{{go}}^{{1/
        {(n\epsilon)}}} x^{{1/\epsilon}}} \right]^{n\epsilon}

    .. math::
        \epsilon = 3 - 2\left({\frac{{2\sqrt {{{\rho_{{l}}}/
        {\rho_{{g}}}}}}}{{1 + {{\rho_{{l}}}/{\rho_{{g}}}}}}}
        \right)^{{{0.7}/n}}

    .. math::
        n = \frac{{n_1 + n_2 \left({{{\Delta P_{{g}}}/{\Delta
        P_{{l}}}}} \right)^{0.1}}}{{1 + \left({{{\Delta P_{{g}}} /
        {\Delta P_{{l}}}}} \right)^{0.1}}}

    .. math::
        n_1 = \frac{{\ln \left({{{\Delta P_{{l}}}/
        {\Delta P_{{lo}}}}} \right)}}{{\ln \left({1 - x} \right)}}

    .. math::
        n_2 = \frac{\ln \left({\Delta P_{{g}} / \Delta P_{{go}}}
        \right)}{{\ln x}}

    Parameters
    ----------
    m : float
        Mass flow rate of fluid, [kg/s]
    x : float
        Quality of fluid, [-]
    rhol : float
        Liquid density, [kg/m^3]
    rhog : float
        Gas density, [kg/m^3]
    mul : float
        Viscosity of liquid, [Pa*s]
    mug : float
        Viscosity of gas, [Pa*s]
    D : float
        Diameter of pipe, [m]
    roughness : float, optional
        Roughness of pipe for use in calculating friction factor, [m]
    L : float, optional
        Length of pipe, [m]

    Returns
    -------
    dP : float
        Pressure drop of the two-phase flow, [Pa]

    Notes
    -----
    Applicable for 0 < x < 1. Notable, as it can be used for two-phase liquid-
    liquid flow as well as liquid-gas flow.

    Examples
    --------
    >>> Theissing(m=0.6, x=.1, rhol=915., rhog=2.67, mul=180E-6, mug=14E-6,
    ... D=0.05, roughness=0, L=1)
    497.6156370699528

    References
    ----------
    .. [1] Theissing, Peter. "Eine Allgemeingültige Methode Zur Berechnung Des
       Reibungsdruckverlustes Der Mehrphasenströmung (A Generally Valid Method
       for Calculating Frictional Pressure Drop on Multiphase Flow)." Chemie
       Ingenieur Technik 52, no. 4 (January 1, 1980): 344-345.
       doi:10.1002/cite.330520414.
    .. [2] Mekisso, Henock Mateos. "Comparison of Frictional Pressure Drop
       Correlations for Isothermal Two-Phase Horizontal Flow." Thesis, Oklahoma
       State University, 2013. https://shareok.org/handle/11244/11109.
    .. [3] Greco, A., and G. P. Vanoli. "Experimental Two-Phase Pressure
       Gradients during Evaporation of Pure and Mixed Refrigerants in a Smooth
       Horizontal Tube. Comparison with Correlations." Heat and Mass Transfer
       42, no. 8 (April 6, 2006): 709-725. doi:10.1007/s00231-005-0020-7.
    '''
    # Liquid-only flow
    v_lo = m/rhol/(pi/4*D**2)
    Re_lo = Reynolds(V=v_lo, rho=rhol, mu=mul, D=D)
    fd_lo = friction_factor(Re=Re_lo, eD=roughness/D)
    dP_lo = fd_lo*L/D*(0.5*rhol*v_lo**2)

    # Gas-only flow
    v_go = m/rhog/(pi/4*D**2)
    Re_go = Reynolds(V=v_go, rho=rhog, mu=mug, D=D)
    fd_go = friction_factor(Re=Re_go, eD=roughness/D)
    dP_go = fd_go*L/D*(0.5*rhog*v_go**2)

    # Handle x = 0, x=1:
    if x == 0:
        return dP_lo
    elif x == 1:
        return dP_go

    # Actual Liquid flow
    v_l = m*(1-x)/rhol/(pi/4*D**2)
    Re_l = Reynolds(V=v_l, rho=rhol, mu=mul, D=D)
    fd_l = friction_factor(Re=Re_l, eD=roughness/D)
    dP_l = fd_l*L/D*(0.5*rhol*v_l**2)

    # Actual gas flow
    v_g = m*x/rhog/(pi/4*D**2)
    Re_g = Reynolds(V=v_g, rho=rhog, mu=mug, D=D)
    fd_g = friction_factor(Re=Re_g, eD=roughness/D)
    dP_g = fd_g*L/D*(0.5*rhog*v_g**2)

    # The model
    n1 = log(dP_l/dP_lo)/log(1.-x)
    n2 = log(dP_g/dP_go)/log(x)
    n = (n1 + n2*(dP_g/dP_l)**0.1)/(1 + (dP_g/dP_l)**0.1)
    epsilon = 3 - 2*(2*(rhol/rhog)**0.5/(1.+rhol/rhog))**(0.7/n)
    dP = (dP_lo**(1./(n*epsilon))*(1-x)**(1./epsilon)
          + dP_go**(1./(n*epsilon))*x**(1./epsilon))**(n*epsilon)
    return dP


def Jung_Radermacher(m, x, rhol, rhog, mul, mug, D, roughness=0, L=1):
    r'''Calculates two-phase pressure drop with the Jung-Radermacher (1989)
    correlation, also shown in [2]_ and [3]_.

    .. math::
        \frac{\Delta P_{tp}}{\Delta P_{lo}} = \phi_{tp}^2

    .. math::
        \phi_{tp}^2 = 12.82X_{tt}^{-1.47}(1-x)^{1.8}

    Parameters
    ----------
    m : float
        Mass flow rate of fluid, [kg/s]
    x : float
        Quality of fluid, [-]
    rhol : float
        Liquid density, [kg/m^3]
    rhog : float
        Gas density, [kg/m^3]
    mul : float
        Viscosity of liquid, [Pa*s]
    mug : float
        Viscosity of gas, [Pa*s]
    D : float
        Diameter of pipe, [m]
    roughness : float, optional
        Roughness of pipe for use in calculating friction factor, [m]
    L : float, optional
        Length of pipe, [m]

    Returns
    -------
    dP : float
        Pressure drop of the two-phase flow, [Pa]

    Notes
    -----
    Applicable for 0 < x < 1. Developed for the annular flow regime in
    turbulent-turbulent flow.

    Examples
    --------
    >>> Jung_Radermacher(m=0.6, x=0.1, rhol=915., rhog=2.67, mul=180E-6,
    ... mug=14E-6, D=0.05, roughness=0, L=1)
    552.0686123725571

    References
    ----------
    .. [1] Jung, D. S., and R. Radermacher. "Prediction of Pressure Drop during
       Horizontal Annular Flow Boiling of Pure and Mixed Refrigerants."
       International Journal of Heat and Mass Transfer 32, no. 12 (December 1,
       1989): 2435-46. doi:10.1016/0017-9310(89)90203-2.
    .. [2] Kim, Sung-Min, and Issam Mudawar. "Universal Approach to Predicting
       Two-Phase Frictional Pressure Drop for Adiabatic and Condensing Mini/
       Micro-Channel Flows." International Journal of Heat and Mass Transfer
       55, no. 11–12 (May 2012): 3246-61.
       doi:10.1016/j.ijheatmasstransfer.2012.02.047.
    .. [3] Filip, Alina, Florin Băltăreţu, and Radu-Mircea Damian. "Comparison
       of Two-Phase Pressure Drop Models for Condensing Flows in Horizontal
       Tubes." Mathematical Modelling in Civil Engineering 10, no. 4 (2015):
       19-27. doi:10.2478/mmce-2014-0019.
    '''
    v_lo = m/rhol/(pi/4*D**2)
    Re_lo = Reynolds(V=v_lo, rho=rhol, mu=mul, D=D)
    fd_lo = friction_factor(Re=Re_lo, eD=roughness/D)
    dP_lo = fd_lo*L/D*(0.5*rhol*v_lo**2)

    Xtt = Lockhart_Martinelli_Xtt(x, rhol, rhog, mul, mug)
    phi_tp2 = 12.82*Xtt**-1.47*(1.-x)**1.8
    return phi_tp2*dP_lo


def Tran(m, x, rhol, rhog, mul, mug, sigma, D, roughness=0, L=1):
    r'''Calculates two-phase pressure drop with the Tran (2000) correlation,
    also shown in [2]_ and [3]_.

    .. math::
        \Delta P = dP_{lo} \phi_{lo}^2

    .. math::
        \phi_{lo}^2 = 1 + (4.3\Gamma^2-1)[\text{Co} \cdot x^{0.875}
        (1-x)^{0.875}+x^{1.75}]

    .. math::
        \Gamma ^2 = \frac{\left(\frac{\Delta P}{L}\right)_{go}}{\left(\frac
        {\Delta P}{L}\right)_{lo}}

    Parameters
    ----------
    m : float
        Mass flow rate of fluid, [kg/s]
    x : float
        Quality of fluid, [-]
    rhol : float
        Liquid density, [kg/m^3]
    rhog : float
        Gas density, [kg/m^3]
    mul : float
        Viscosity of liquid, [Pa*s]
    mug : float
        Viscosity of gas, [Pa*s]
    sigma : float
        Surface tension, [N/m]
    D : float
        Diameter of pipe, [m]
    roughness : float, optional
        Roughness of pipe for use in calculating friction factor, [m]
    L : float, optional
        Length of pipe, [m]

    Returns
    -------
    dP : float
        Pressure drop of the two-phase flow, [Pa]

    Notes
    -----
    Developed for boiling refrigerants in channels with hydraulic diameters of
    2.4 mm to 2.92 mm.

    Examples
    --------
    >>> Tran(m=0.6, x=0.1, rhol=915., rhog=2.67, mul=180E-6, mug=14E-6,
    ... sigma=0.0487, D=0.05, roughness=0, L=1)
    423.2563312951232

    References
    ----------
    .. [1] Tran, T. N, M. -C Chyu, M. W Wambsganss, and D. M France. "Two-Phase
       Pressure Drop of Refrigerants during Flow Boiling in Small Channels: An
       Experimental Investigation and Correlation Development." International
       Journal of Multiphase Flow 26, no. 11 (November 1, 2000): 1739-54.
       doi:10.1016/S0301-9322(99)00119-6.
    .. [2] Kim, Sung-Min, and Issam Mudawar. "Universal Approach to Predicting
       Two-Phase Frictional Pressure Drop for Adiabatic and Condensing Mini/
       Micro-Channel Flows." International Journal of Heat and Mass Transfer
       55, no. 11–12 (May 2012): 3246-61.
       doi:10.1016/j.ijheatmasstransfer.2012.02.047.
    .. [3] Choi, Kwang-Il, A. S. Pamitran, Chun-Young Oh, and Jong-Taek Oh.
       "Two-Phase Pressure Drop of R-410A in Horizontal Smooth Minichannels."
       International Journal of Refrigeration 31, no. 1 (January 2008): 119-29.
       doi:10.1016/j.ijrefrig.2007.06.006.
    '''
    # Liquid-only properties, for calculation of dP_lo
    v_lo = m/rhol/(pi/4*D**2)
    Re_lo = Reynolds(V=v_lo, rho=rhol, mu=mul, D=D)
    fd_lo = friction_factor(Re=Re_lo, eD=roughness/D)
    dP_lo = fd_lo*L/D*(0.5*rhol*v_lo**2)

    # Gas-only properties, for calculation of dP_go
    v_go = m/rhog/(pi/4*D**2)
    Re_go = Reynolds(V=v_go, rho=rhog, mu=mug, D=D)
    fd_go = friction_factor(Re=Re_go, eD=roughness/D)
    dP_go = fd_go*L/D*(0.5*rhog*v_go**2)

    Gamma2 = dP_go/dP_lo
    Co = Confinement(D=D, rhol=rhol, rhog=rhog, sigma=sigma)
    phi_lo2 = 1 + (4.3*Gamma2 -1)*(Co*x**0.875*(1-x)**0.875 + x**1.75)
    return dP_lo*phi_lo2


def Chen_Friedel(m, x, rhol, rhog, mul, mug, sigma, D, roughness=0, L=1):
    r'''Calculates two-phase pressure drop with the Chen modification of the
    Friedel correlation, as given in [1]_ and also shown in [2]_ and [3]_.

    .. math::
        \Delta P = \Delta P_{Friedel}\Omega

    For Bo < 2.5:

    .. math::
        \Omega = \frac{0.0333Re_{lo}^{0.45}}{Re_g^{0.09}(1 + 0.4\exp(-Bo))}

    For Bo >= 2.5:

    .. math::
        \Omega = \frac{We^{0.2}}{2.5 + 0.06Bo}

    Parameters
    ----------
    m : float
        Mass flow rate of fluid, [kg/s]
    x : float
        Quality of fluid, [-]
    rhol : float
        Liquid density, [kg/m^3]
    rhog : float
        Gas density, [kg/m^3]
    mul : float
        Viscosity of liquid, [Pa*s]
    mug : float
        Viscosity of gas, [Pa*s]
    sigma : float
        Surface tension, [N/m]
    D : float
        Diameter of pipe, [m]
    roughness : float, optional
        Roughness of pipe for use in calculating friction factor, [m]
    L : float, optional
        Length of pipe, [m]

    Returns
    -------
    dP : float
        Pressure drop of the two-phase flow, [Pa]

    Notes
    -----
    Applicable ONLY to mini/microchannels; yields drastically too low
    pressure drops for larger channels. For more details, see the `Friedel`
    correlation.

    It is not explicitly stated in [1]_ how to calculate the liquid mixture
    density for use in calculation of Weber number; the homogeneous model is
    assumed as it is used in the Friedel model.

    The bond number used here is 1/4 the normal value,  i.e.:

    .. math::
        Bo = \frac{g(\rho_l-\rho_g)D^2}{4\sigma}

    Examples
    --------
    >>> Chen_Friedel(m=.0005, x=0.9, rhol=950., rhog=1.4, mul=1E-3, mug=1E-5,
    ... sigma=0.02, D=0.003, roughness=0, L=1)
    6249.247540588871

    References
    ----------
    .. [1] Chen, Ing Youn, Kai-Shing Yang, Yu-Juei Chang, and Chi-Chung Wang.
       "Two-Phase Pressure Drop of Air–water and R-410A in Small Horizontal
       Tubes." International Journal of Multiphase Flow 27, no. 7 (July 2001):
       1293-99. doi:10.1016/S0301-9322(01)00004-0.
    .. [2] Kim, Sung-Min, and Issam Mudawar. "Universal Approach to Predicting
       Two-Phase Frictional Pressure Drop for Adiabatic and Condensing Mini/
       Micro-Channel Flows." International Journal of Heat and Mass Transfer
       55, no. 11–12 (May 2012): 3246-61.
       doi:10.1016/j.ijheatmasstransfer.2012.02.047.
    .. [3] Choi, Kwang-Il, A. S. Pamitran, Chun-Young Oh, and Jong-Taek Oh.
       "Two-Phase Pressure Drop of R-410A in Horizontal Smooth Minichannels."
       International Journal of Refrigeration 31, no. 1 (January 2008): 119-29.
       doi:10.1016/j.ijrefrig.2007.06.006.
    '''
    # Liquid-only properties, for calculation of E, dP_lo
    v_lo = m/rhol/(pi/4*D**2)
    Re_lo = Reynolds(V=v_lo, rho=rhol, mu=mul, D=D)
    fd_lo = friction_factor(Re=Re_lo, eD=roughness/D)
    dP_lo = fd_lo*L/D*(0.5*rhol*v_lo**2)

    # Gas-only properties, for calculation of E
    v_go = m/rhog/(pi/4*D**2)
    Re_go = Reynolds(V=v_go, rho=rhog, mu=mug, D=D)
    fd_go = friction_factor(Re=Re_go, eD=roughness/D)

    F = x**0.78*(1-x)**0.224
    H = (rhol/rhog)**0.91*(mug/mul)**0.19*(1 - mug/mul)**0.7
    E = (1-x)**2 + x**2*(rhol*fd_go/(rhog*fd_lo))

    # Homogeneous properties, for Froude/Weber numbers
    rho_h = 1./(x/rhog + (1-x)/rhol)
    Q_h = m/rho_h
    v_h = Q_h/(pi/4*D**2)

    Fr = Froude(V=v_h, L=D, squared=True) # checked with (m/(pi/4*D**2))**2/g/D/rho_h**2
    We = Weber(V=v_h, L=D, rho=rho_h, sigma=sigma) # checked with (m/(pi/4*D**2))**2*D/sigma/rho_h

    phi_lo2 = E + 3.24*F*H/(Fr**0.0454*We**0.035)

    dP = phi_lo2*dP_lo

    # Chen modification; Weber number is the same as above
    # Weber is same
    Bo = Bond(rhol=rhol, rhog=rhog, sigma=sigma, L=D)/4 # Custom definition

    if Bo < 2.5:
        # Actual gas flow, needed for this case only.
        v_g = m*x/rhog/(pi/4*D**2)
        Re_g = Reynolds(V=v_g, rho=rhog, mu=mug, D=D)
        Omega = 0.0333*Re_lo**0.45/(Re_g**0.09*(1 + 0.5*exp(-Bo)))
    else:
        Omega = We**0.2/(2.5 + 0.06*Bo)
    return dP*Omega


def Zhang_Webb(m, x, rhol, mul, P, Pc, D, roughness=0, L=1):
    r'''Calculates two-phase pressure drop with the Zhang-Webb (2001)
    correlation as shown in [1]_ and also given in [2]_.

    .. math::
        \phi_{lo}^2 = (1-x)^2 + 2.87x^2\left(\frac{P}{P_c}\right)^{-1}
        + 1.68x^{0.8}(1-x)^{0.25}\left(\frac{P}{P_c}\right)^{-1.64}

    Parameters
    ----------
    m : float
        Mass flow rate of fluid, [kg/s]
    x : float
        Quality of fluid, [-]
    rhol : float
        Liquid density, [kg/m^3]
    mul : float
        Viscosity of liquid, [Pa*s]
    P : float
        Pressure of fluid, [Pa]
    Pc : float
        Critical pressure of fluid, [Pa]
    D : float
        Diameter of pipe, [m]
    roughness : float, optional
        Roughness of pipe for use in calculating friction factor, [m]
    L : float, optional
        Length of pipe, [m]

    Returns
    -------
    dP : float
        Pressure drop of the two-phase flow, [Pa]

    Notes
    -----
    Applicable for 0 < x < 1. Corresponding-states method developed with
    R-134A, R-22 and R-404A in tubes of hydraulic diameters of 2.13 mm,
    6.25 mm, and 3.25 mm. For the author's 119 data points, the mean deviation
    was 11.5%. Recommended for reduced pressures larger than 0.2 and tubes of
    diameter 1-7 mm.

    Does not require known properties for the gas phase.

    Examples
    --------
    >>> Zhang_Webb(m=0.6, x=0.1, rhol=915., mul=180E-6, P=2E5, Pc=4055000,
    ... D=0.05, roughness=0, L=1)
    712.0999804205621

    References
    ----------
    .. [1] Zhang, Ming, and Ralph L. Webb. "Correlation of Two-Phase Friction
       for Refrigerants in Small-Diameter Tubes." Experimental Thermal and
       Fluid Science 25, no. 3-4 (October 2001): 131-39.
       doi:10.1016/S0894-1777(01)00066-8.
    .. [2] Choi, Kwang-Il, A. S. Pamitran, Chun-Young Oh, and Jong-Taek Oh.
       "Two-Phase Pressure Drop of R-410A in Horizontal Smooth Minichannels."
       International Journal of Refrigeration 31, no. 1 (January 2008): 119-29.
       doi:10.1016/j.ijrefrig.2007.06.006.
    '''
    # Liquid-only properties, for calculation of dP_lo
    v_lo = m/rhol/(pi/4*D**2)
    Re_lo = Reynolds(V=v_lo, rho=rhol, mu=mul, D=D)
    fd_lo = friction_factor(Re=Re_lo, eD=roughness/D)
    dP_lo = fd_lo*L/D*(0.5*rhol*v_lo**2)

    Pr = P/Pc
    phi_lo2 = (1-x)**2 + 2.87*x**2/Pr + 1.68*x**0.8*(1-x)**0.25*Pr**-1.64
    return dP_lo*phi_lo2


def Bankoff(m, x, rhol, rhog, mul, mug, D, roughness=0, L=1):
    r'''Calculates two-phase pressure drop with the Bankoff (1960) correlation,
    as shown in [2]_, [3]_, and [4]_.

    .. math::
        \Delta P_{tp} = \phi_{l}^{7/4} \Delta P_{l}

    .. math::
        \phi_l = \frac{1}{1-x}\left[1 - \gamma\left(1 - \frac{\rho_g}{\rho_l}
        \right)\right]^{3/7}\left[1 + x\left(\frac{\rho_l}{\rho_g} - 1\right)
        \right]

    .. math::
        \gamma = \frac{0.71 + 2.35\left(\frac{\rho_g}{\rho_l}\right)}
        {1 + \frac{1-x}{x} \cdot \frac{\rho_g}{\rho_l}}

    Parameters
    ----------
    m : float
        Mass flow rate of fluid, [kg/s]
    x : float
        Quality of fluid, [-]
    rhol : float
        Liquid density, [kg/m^3]
    rhog : float
        Gas density, [kg/m^3]
    mul : float
        Viscosity of liquid, [Pa*s]
    mug : float
        Viscosity of gas, [Pa*s]
    D : float
        Diameter of pipe, [m]
    roughness : float, optional
        Roughness of pipe for use in calculating friction factor, [m]
    L : float, optional
        Length of pipe, [m]

    Returns
    -------
    dP : float
        Pressure drop of the two-phase flow, [Pa]

    Notes
    -----
    This correlation is not actually shown in [1]_. Its origin is unknown.
    The author recommends against using this.

    Examples
    --------
    >>> Bankoff(m=0.6, x=0.1, rhol=915., rhog=2.67, mul=180E-6, mug=14E-6,
    ... D=0.05, roughness=0, L=1)
    4746.059442453399

    References
    ----------
    .. [1] Bankoff, S. G. "A Variable Density Single-Fluid Model for Two-Phase
       Flow With Particular Reference to Steam-Water Flow." Journal of Heat
       Transfer 82, no. 4 (November 1, 1960): 265-72. doi:10.1115/1.3679930.
    .. [2] Thome, John R. "Engineering Data Book III." Wolverine Tube Inc
       (2004). http://www.wlv.com/heat-transfer-databook/
    .. [3] Moreno Quibén, Jesús. "Experimental and Analytical Study of Two-
       Phase Pressure Drops during Evaporation in Horizontal Tubes," 2005.
       doi:10.5075/epfl-thesis-3337.
    .. [4] Mekisso, Henock Mateos. "Comparison of Frictional Pressure Drop
       Correlations for Isothermal Two-Phase Horizontal Flow." Thesis, Oklahoma
       State University, 2013. https://shareok.org/handle/11244/11109.
    '''
    # Liquid-only properties, for calculation of dP_lo
    v_lo = m/rhol/(pi/4*D**2)
    Re_lo = Reynolds(V=v_lo, rho=rhol, mu=mul, D=D)
    fd_lo = friction_factor(Re=Re_lo, eD=roughness/D)
    dP_lo = fd_lo*L/D*(0.5*rhol*v_lo**2)

    gamma = (0.71 + 2.35*rhog/rhol)/(1. + (1.-x)/x*rhog/rhol)
    phi_Bf = 1./(1.-x)*(1 - gamma*(1 - rhog/rhol))**(3/7.)*(1. + x*(rhol/rhog -1.))
    return dP_lo*phi_Bf**(7/4.)


def Xu_Fang(m, x, rhol, rhog, mul, mug, sigma, D, roughness=0, L=1):
    r'''Calculates two-phase pressure drop with the Xu and Fang (2013)
    correlation. Developed after a comprehensive review of available
    correlations, likely meaning it is quite accurate.

    .. math::
        \Delta P = \Delta P_{lo} \phi_{lo}^2

    .. math::
        \phi_{lo}^2 = Y^2x^3 + (1-x^{2.59})^{0.632}[1 + 2x^{1.17}(Y^2-1)
        + 0.00775x^{-0.475} Fr_{tp}^{0.535} We_{tp}^{0.188}]

    .. math::
        Y^2 = \frac{\Delta P_{go}}{\Delta P_{lo}}

    .. math::
        Fr_{tp} = \frac{G_{tp}^2}{gD\rho_{tp}^2}

    .. math::
        We_{tp} = \frac{G_{tp}^2 D}{\sigma \rho_{tp}}

    .. math::
        \frac{1}{\rho_{tp}} = \frac{1-x}{\rho_l} + \frac{x}{\rho_g}

    Parameters
    ----------
    m : float
        Mass flow rate of fluid, [kg/s]
    x : float
        Quality of fluid, [-]
    rhol : float
        Liquid density, [kg/m^3]
    rhog : float
        Gas density, [kg/m^3]
    mul : float
        Viscosity of liquid, [Pa*s]
    mug : float
        Viscosity of gas, [Pa*s]
    sigma : float
        Surface tension, [N/m]
    D : float
        Diameter of pipe, [m]
    roughness : float, optional
        Roughness of pipe for use in calculating friction factor, [m]
    L : float, optional
        Length of pipe, [m]

    Returns
    -------
    dP : float
        Pressure drop of the two-phase flow, [Pa]

    Notes
    -----


    Examples
    --------
    >>> Xu_Fang(m=0.6, x=0.1, rhol=915., rhog=2.67, mul=180E-6, mug=14E-6,
    ... sigma=0.0487, D=0.05, roughness=0, L=1)
    604.0595632116267

    References
    ----------
    .. [1] Xu, Yu, and Xiande Fang. "A New Correlation of Two-Phase Frictional
       Pressure Drop for Condensing Flow in Pipes." Nuclear Engineering and
       Design 263 (October 2013): 87-96. doi:10.1016/j.nucengdes.2013.04.017.
    '''
    A = pi/4*D*D
    # Liquid-only properties, for calculation of E, dP_lo
    v_lo = m/rhol/A
    Re_lo = Reynolds(V=v_lo, rho=rhol, mu=mul, D=D)
    fd_lo = friction_factor(Re=Re_lo, eD=roughness/D)
    dP_lo = fd_lo*L/D*(0.5*rhol*v_lo**2)

    # Gas-only properties, for calculation of E
    v_go = m/rhog/A
    Re_go = Reynolds(V=v_go, rho=rhog, mu=mug, D=D)
    fd_go = friction_factor(Re=Re_go, eD=roughness/D)
    dP_go = fd_go*L/D*(0.5*rhog*v_go**2)

    # Homogeneous properties, for Froude/Weber numbers
    voidage_h = homogeneous(x, rhol, rhog)
    rho_h = rhol*(1-voidage_h) + rhog*voidage_h

    Q_h = m/rho_h
    v_h = Q_h/A

    Fr = Froude(V=v_h, L=D, squared=True)
    We = Weber(V=v_h, L=D, rho=rho_h, sigma=sigma)
    Y2 = dP_go/dP_lo

    phi_lo2 = Y2*x**3 + (1-x**2.59)**0.632*(1 + 2*x**1.17*(Y2-1)
            + 0.00775*x**-0.475*Fr**0.535*We**0.188)

    return phi_lo2*dP_lo


def Yu_France(m, x, rhol, rhog, mul, mug, D, roughness=0, L=1):
    r'''Calculates two-phase pressure drop with the Yu, France, Wambsganss,
    and Hull (2002) correlation given in [1]_ and reviewed in [2]_ and [3]_.

    .. math::
        \Delta P = \Delta P_{l} \phi_{l}^2

    .. math::
        \phi_l^2 = X^{-1.9}

    .. math::
        X = 18.65\left(\frac{\rho_g}{\rho_l}\right)^{0.5}\left(\frac{1-x}{x}
        \right)\frac{Re_{g}^{0.1}}{Re_l^{0.5}}

    Parameters
    ----------
    m : float
        Mass flow rate of fluid, [kg/s]
    x : float
        Quality of fluid, [-]
    rhol : float
        Liquid density, [kg/m^3]
    rhog : float
        Gas density, [kg/m^3]
    mul : float
        Viscosity of liquid, [Pa*s]
    mug : float
        Viscosity of gas, [Pa*s]
    D : float
        Diameter of pipe, [m]
    roughness : float, optional
        Roughness of pipe for use in calculating friction factor, [m]
    L : float, optional
        Length of pipe, [m]

    Returns
    -------
    dP : float
        Pressure drop of the two-phase flow, [Pa]

    Notes
    -----

    Examples
    --------
    >>> Yu_France(m=0.6, x=.1, rhol=915., rhog=2.67, mul=180E-6, mug=14E-6,
    ... D=0.05, roughness=0, L=1)
    1146.983322553957

    References
    ----------
    .. [1] Yu, W., D. M. France, M. W. Wambsganss, and J. R. Hull. "Two-Phase
       Pressure Drop, Boiling Heat Transfer, and Critical Heat Flux to Water in
       a Small-Diameter Horizontal Tube." International Journal of Multiphase
       Flow 28, no. 6 (June 2002): 927-41. doi:10.1016/S0301-9322(02)00019-8.
    .. [2] Kim, Sung-Min, and Issam Mudawar. "Universal Approach to Predicting
       Two-Phase Frictional Pressure Drop for Adiabatic and Condensing Mini/
       Micro-Channel Flows." International Journal of Heat and Mass Transfer
       55, no. 11-12 (May 2012): 3246-61.
       doi:10.1016/j.ijheatmasstransfer.2012.02.047.
    .. [3] Xu, Yu, Xiande Fang, Xianghui Su, Zhanru Zhou, and Weiwei Chen.
       "Evaluation of Frictional Pressure Drop Correlations for Two-Phase Flow
       in Pipes." Nuclear Engineering and Design, SI : CFD4NRS-3, 253 (December
       2012): 86-97. doi:10.1016/j.nucengdes.2012.08.007.
    '''
    # Actual Liquid flow
    v_l = m*(1-x)/rhol/(pi/4*D**2)
    Re_l = Reynolds(V=v_l, rho=rhol, mu=mul, D=D)
    fd_l = friction_factor(Re=Re_l, eD=roughness/D)
    dP_l = fd_l*L/D*(0.5*rhol*v_l**2)

    # Actual gas flow
    v_g = m*x/rhog/(pi/4*D**2)
    Re_g = Reynolds(V=v_g, rho=rhog, mu=mug, D=D)

    X = 18.65*(rhog/rhol)**0.5*(1-x)/x*Re_g**0.1/Re_l**0.5
    phi_l2 = X**-1.9
    return phi_l2*dP_l


def Wang_Chiang_Lu(m, x, rhol, rhog, mul, mug, D, roughness=0, L=1):
    r'''Calculates two-phase pressure drop with the Wang, Chiang, and Lu (1997)
    correlation given in [1]_ and reviewed in [2]_ and [3]_.

    .. math::
        \Delta P = \Delta P_{g} \phi_g^2

    .. math::
        \phi_g^2 = 1 + 9.397X^{0.62} + 0.564X^{2.45} \text{ for } G >= 200 kg/m^2/s

    .. math::
        \phi_g^2 = 1 + CX + X^2 \text{ for lower mass fluxes}

    .. math::
        C = 0.000004566X^{0.128}Re_{lo}^{0.938}\left(\frac{\rho_l}{\rho_g}
        \right)^{-2.15}\left(\frac{\mu_l}{\mu_g}\right)^{5.1}

    .. math::
        X^2 = \frac{\Delta P_l}{\Delta P_g}

    Parameters
    ----------
    m : float
        Mass flow rate of fluid, [kg/s]
    x : float
        Quality of fluid, [-]
    rhol : float
        Liquid density, [kg/m^3]
    rhog : float
        Gas density, [kg/m^3]
    mul : float
        Viscosity of liquid, [Pa*s]
    mug : float
        Viscosity of gas, [Pa*s]
    D : float
        Diameter of pipe, [m]
    roughness : float, optional
        Roughness of pipe for use in calculating friction factor, [m]
    L : float, optional
        Length of pipe, [m]

    Returns
    -------
    dP : float
        Pressure drop of the two-phase flow, [Pa]

    Notes
    -----

    Examples
    --------
    >>> Wang_Chiang_Lu(m=0.6, x=0.1, rhol=915., rhog=2.67, mul=180E-6,
    ... mug=14E-6, D=0.05, roughness=0, L=1)
    448.29981978639154

    References
    ----------
    .. [1] Wang, Chi-Chuan, Ching-Shan Chiang, and Ding-Chong Lu. "Visual
       Observation of Two-Phase Flow Pattern of R-22, R-134a, and R-407C in a
       6.5-Mm Smooth Tube." Experimental Thermal and Fluid Science 15, no. 4
       (November 1, 1997): 395-405. doi:10.1016/S0894-1777(97)00007-1.
    .. [2] Kim, Sung-Min, and Issam Mudawar. "Universal Approach to Predicting
       Two-Phase Frictional Pressure Drop for Adiabatic and Condensing Mini/
       Micro-Channel Flows." International Journal of Heat and Mass Transfer
       55, no. 11-12 (May 2012): 3246-61.
       doi:10.1016/j.ijheatmasstransfer.2012.02.047.
    .. [3] Xu, Yu, Xiande Fang, Xianghui Su, Zhanru Zhou, and Weiwei Chen.
       "Evaluation of Frictional Pressure Drop Correlations for Two-Phase Flow
       in Pipes." Nuclear Engineering and Design, SI : CFD4NRS-3, 253 (December
       2012): 86-97. doi:10.1016/j.nucengdes.2012.08.007.
    '''
    G_tp = m/(pi/4*D**2)

    # Actual Liquid flow
    v_l = m*(1-x)/rhol/(pi/4*D**2)
    Re_l = Reynolds(V=v_l, rho=rhol, mu=mul, D=D)
    fd_l = friction_factor(Re=Re_l, eD=roughness/D)
    dP_l = fd_l*L/D*(0.5*rhol*v_l**2)

    # Actual gas flow
    v_g = m*x/rhog/(pi/4*D**2)
    Re_g = Reynolds(V=v_g, rho=rhog, mu=mug, D=D)
    fd_g = friction_factor(Re=Re_g, eD=roughness/D)
    dP_g = fd_g*L/D*(0.5*rhog*v_g**2)

    X = (dP_l/dP_g)**0.5

    if G_tp >= 200:
        phi_g2 = 1 + 9.397*X**0.62 + 0.564*X**2.45
    else:
        # Liquid-only flow; Re_lo is oddly needed
        v_lo = m/rhol/(pi/4*D**2)
        Re_lo = Reynolds(V=v_lo, rho=rhol, mu=mul, D=D)
        C = 0.000004566*X**0.128*Re_lo**0.938*(rhol/rhog)**-2.15*(mul/mug)**5.1
        phi_g2 = 1 + C*X + X**2
    return dP_g*phi_g2


def Hwang_Kim(m, x, rhol, rhog, mul, mug, sigma, D, roughness=0, L=1):
    r'''Calculates two-phase pressure drop with the Hwang and Kim (2006)
    correlation as in [1]_, also presented in [2]_ and [3]_.

    .. math::
        \Delta P = \Delta P_{l} \phi_{l}^2

    .. math::
        C = 0.227 Re_{lo}^{0.452} X^{-0.32} Co^{-0.82}

    .. math::
        \phi_l^2 = 1 + \frac{C}{X} + \frac{1}{X^2}

    .. math::
        X^2 = \frac{\Delta P_l}{\Delta P_g}

    Parameters
    ----------
    m : float
        Mass flow rate of fluid, [kg/s]
    x : float
        Quality of fluid, [-]
    rhol : float
        Liquid density, [kg/m^3]
    rhog : float
        Gas density, [kg/m^3]
    mul : float
        Viscosity of liquid, [Pa*s]
    mug : float
        Viscosity of gas, [Pa*s]
    sigma : float
        Surface tension, [N/m]
    D : float
        Diameter of pipe, [m]
    roughness : float, optional
        Roughness of pipe for use in calculating friction factor, [m]
    L : float, optional
        Length of pipe, [m]

    Returns
    -------
    dP : float
        Pressure drop of the two-phase flow, [Pa]

    Notes
    -----
    Developed with data for microtubes of diameter 0.244 mm and 0.792 mm only.
    Not likely to be suitable to larger diameters.

    Examples
    --------
    >>> Hwang_Kim(m=0.0005, x=0.1, rhol=915., rhog=2.67, mul=180E-6, mug=14E-6,
    ... sigma=0.0487, D=0.003, roughness=0, L=1)
    798.302774184557

    References
    ----------
    .. [1] Hwang, Yun Wook, and Min Soo Kim. "The Pressure Drop in Microtubes
       and the Correlation Development."  International Journal of Heat and
       Mass Transfer 49, no. 11-12 (June 2006): 1804-12.
       doi:10.1016/j.ijheatmasstransfer.2005.10.040.
    .. [2] Kim, Sung-Min, and Issam Mudawar. "Universal Approach to Predicting
       Two-Phase Frictional Pressure Drop for Adiabatic and Condensing Mini/
       Micro-Channel Flows." International Journal of Heat and Mass Transfer
       55, no. 11-12 (May 2012): 3246-61.
       doi:10.1016/j.ijheatmasstransfer.2012.02.047.
    .. [3] Xu, Yu, Xiande Fang, Xianghui Su, Zhanru Zhou, and Weiwei Chen.
       "Evaluation of Frictional Pressure Drop Correlations for Two-Phase Flow
       in Pipes." Nuclear Engineering and Design, SI : CFD4NRS-3, 253 (December
       2012): 86-97. doi:10.1016/j.nucengdes.2012.08.007.
    '''
    # Liquid-only flow
    v_lo = m/rhol/(pi/4*D**2)
    Re_lo = Reynolds(V=v_lo, rho=rhol, mu=mul, D=D)

    # Actual Liquid flow
    v_l = m*(1-x)/rhol/(pi/4*D**2)
    Re_l = Reynolds(V=v_l, rho=rhol, mu=mul, D=D)
    fd_l = friction_factor(Re=Re_l, eD=roughness/D)
    dP_l = fd_l*L/D*(0.5*rhol*v_l**2)

    # Actual gas flow
    v_g = m*x/rhog/(pi/4*D**2)
    Re_g = Reynolds(V=v_g, rho=rhog, mu=mug, D=D)
    fd_g = friction_factor(Re=Re_g, eD=roughness/D)
    dP_g = fd_g*L/D*(0.5*rhog*v_g**2)

    # Actual model
    X = (dP_l/dP_g)**0.5
    Co = Confinement(D=D, rhol=rhol, rhog=rhog, sigma=sigma)
    C = 0.227*Re_lo**0.452*X**-0.320*Co**-0.820
    phi_l2 = 1 + C/X + 1./X**2
    return dP_l*phi_l2


def Zhang_Hibiki_Mishima(m, x, rhol, rhog, mul, mug, sigma, D, roughness=0,
                         L=1, flowtype='adiabatic vapor'):
    r'''Calculates two-phase pressure drop with the Zhang, Hibiki, Mishima and
    (2010) correlation as in [1]_, also presented in [2]_ and [3]_.

    .. math::
        \Delta P = \Delta P_{l} \phi_{l}^2

    .. math::
        \phi_l^2 = 1 + \frac{C}{X} + \frac{1}{X^2}

    .. math::
        X^2 = \frac{\Delta P_l}{\Delta P_g}

    For adiabatic liquid-vapor two-phase flow:

    .. math::
        C = 21[1 - \exp(-0.142/Co)]

    For adiabatic liquid-gas two-phase flow:

    .. math::
        C = 21[1 - \exp(-0.674/Co)]

    For flow boiling:

    .. math::
        C = 21[1 - \exp(-0.358/Co)]

    Parameters
    ----------
    m : float
        Mass flow rate of fluid, [kg/s]
    x : float
        Quality of fluid, [-]
    rhol : float
        Liquid density, [kg/m^3]
    rhog : float
        Gas density, [kg/m^3]
    mul : float
        Viscosity of liquid, [Pa*s]
    mug : float
        Viscosity of gas, [Pa*s]
    sigma : float
        Surface tension, [N/m]
    D : float
        Diameter of pipe, [m]
    roughness : float, optional
        Roughness of pipe for use in calculating friction factor, [m]
    L : float, optional
        Length of pipe, [m]
    flowtype : str
        One of 'adiabatic vapor', 'adiabatic gas', or 'flow boiling'

    Returns
    -------
    dP : float
        Pressure drop of the two-phase flow, [Pa]

    Notes
    -----
    Seems fairly reliable.

    Examples
    --------
    >>> Zhang_Hibiki_Mishima(m=0.0005, x=0.1, rhol=915., rhog=2.67, mul=180E-6,
    ... mug=14E-6, sigma=0.0487, D=0.003, roughness=0, L=1)
    444.9718476894804

    References
    ----------
    .. [1] Zhang, W., T. Hibiki, and K. Mishima. "Correlations of Two-Phase
       Frictional Pressure Drop and Void Fraction in Mini-Channel."
       International Journal of Heat and Mass Transfer 53, no. 1-3 (January 15,
       2010): 453-65. doi:10.1016/j.ijheatmasstransfer.2009.09.011.
    .. [2] Kim, Sung-Min, and Issam Mudawar. "Universal Approach to Predicting
       Two-Phase Frictional Pressure Drop for Adiabatic and Condensing Mini/
       Micro-Channel Flows." International Journal of Heat and Mass Transfer
       55, no. 11-12 (May 2012): 3246-61.
       doi:10.1016/j.ijheatmasstransfer.2012.02.047.
    .. [3] Xu, Yu, Xiande Fang, Xianghui Su, Zhanru Zhou, and Weiwei Chen.
       "Evaluation of Frictional Pressure Drop Correlations for Two-Phase Flow
       in Pipes." Nuclear Engineering and Design, SI : CFD4NRS-3, 253 (December
       2012): 86-97. doi:10.1016/j.nucengdes.2012.08.007.
    '''
    # Actual Liquid flow
    v_l = m*(1-x)/rhol/(pi/4*D**2)
    Re_l = Reynolds(V=v_l, rho=rhol, mu=mul, D=D)
    fd_l = friction_factor(Re=Re_l, eD=roughness/D)
    dP_l = fd_l*L/D*(0.5*rhol*v_l**2)

    # Actual gas flow
    v_g = m*x/rhog/(pi/4*D**2)
    Re_g = Reynolds(V=v_g, rho=rhog, mu=mug, D=D)
    fd_g = friction_factor(Re=Re_g, eD=roughness/D)
    dP_g = fd_g*L/D*(0.5*rhog*v_g**2)

    # Actual model
    X = (dP_l/dP_g)**0.5
    Co = Confinement(D=D, rhol=rhol, rhog=rhog, sigma=sigma)

    if flowtype == 'adiabatic vapor':
        C = 21*(1 - exp(-0.142/Co))
    elif flowtype == 'adiabatic gas':
        C = 21*(1 - exp(-0.674/Co))
    elif flowtype == 'flow boiling':
        C = 21*(1 - exp(-0.358/Co))
    else:
        raise Exception("Only flow types 'adiabatic vapor', 'adiabatic gas, \
and 'flow boiling' are recognized.")

    phi_l2 = 1 + C/X + 1./X**2
    return dP_l*phi_l2


def Mishima_Hibiki(m, x, rhol, rhog, mul, mug, sigma, D, roughness=0, L=1):
    r'''Calculates two-phase pressure drop with the Mishima and Hibiki (1996)
    correlation as in [1]_, also presented in [2]_ and [3]_.

    .. math::
        \Delta P = \Delta P_{l} \phi_{l}^2

    .. math::
        C = 21[1 - \exp(-319D)]

    .. math::
        \phi_l^2 = 1 + \frac{C}{X} + \frac{1}{X^2}

    .. math::
        X^2 = \frac{\Delta P_l}{\Delta P_g}

    Parameters
    ----------
    m : float
        Mass flow rate of fluid, [kg/s]
    x : float
        Quality of fluid, [-]
    rhol : float
        Liquid density, [kg/m^3]
    rhog : float
        Gas density, [kg/m^3]
    mul : float
        Viscosity of liquid, [Pa*s]
    mug : float
        Viscosity of gas, [Pa*s]
    sigma : float
        Surface tension, [N/m]
    D : float
        Diameter of pipe, [m]
    roughness : float, optional
        Roughness of pipe for use in calculating friction factor, [m]
    L : float, optional
        Length of pipe, [m]

    Returns
    -------
    dP : float
        Pressure drop of the two-phase flow, [Pa]

    Notes
    -----

    Examples
    --------
    >>> Mishima_Hibiki(m=0.6, x=0.1, rhol=915., rhog=2.67, mul=180E-6,
    ... mug=14E-6, sigma=0.0487, D=0.05, roughness=0, L=1)
    732.4268200606265

    References
    ----------
    .. [1] Mishima, K., and T. Hibiki. "Some Characteristics of Air-Water Two-
       Phase Flow in Small Diameter Vertical Tubes." International Journal of
       Multiphase Flow 22, no. 4 (August 1, 1996): 703-12.
       doi:10.1016/0301-9322(96)00010-9.
    .. [2] Kim, Sung-Min, and Issam Mudawar. "Universal Approach to Predicting
       Two-Phase Frictional Pressure Drop for Adiabatic and Condensing Mini/
       Micro-Channel Flows." International Journal of Heat and Mass Transfer
       55, no. 11-12 (May 2012): 3246-61.
       doi:10.1016/j.ijheatmasstransfer.2012.02.047.
    .. [3] Xu, Yu, Xiande Fang, Xianghui Su, Zhanru Zhou, and Weiwei Chen.
       "Evaluation of Frictional Pressure Drop Correlations for Two-Phase Flow
       in Pipes." Nuclear Engineering and Design, SI : CFD4NRS-3, 253 (December
       2012): 86-97. doi:10.1016/j.nucengdes.2012.08.007.
    '''
    # Actual Liquid flow
    v_l = m*(1-x)/rhol/(pi/4*D**2)
    Re_l = Reynolds(V=v_l, rho=rhol, mu=mul, D=D)
    fd_l = friction_factor(Re=Re_l, eD=roughness/D)
    dP_l = fd_l*L/D*(0.5*rhol*v_l**2)

    # Actual gas flow
    v_g = m*x/rhog/(pi/4*D**2)
    Re_g = Reynolds(V=v_g, rho=rhog, mu=mug, D=D)
    fd_g = friction_factor(Re=Re_g, eD=roughness/D)
    dP_g = fd_g*L/D*(0.5*rhog*v_g**2)

    # Actual model
    X = (dP_l/dP_g)**0.5
    C = 21*(1 - exp(-0.319E3*D))
    phi_l2 = 1 + C/X + 1./X**2
    return dP_l*phi_l2


def Kim_Mudawar(m, x, rhol, rhog, mul, mug, sigma, D, L=1):
    r'''Calculates two-phase pressure drop with the Kim and Mudawar (2012)
    correlation as in [1]_, also presented in [2]_.

    .. math::
        \Delta P = \Delta P_{l} \phi_{l}^2

    .. math::
        \phi_l^2 = 1 + \frac{C}{X} + \frac{1}{X^2}

    .. math::
        X^2 = \frac{\Delta P_l}{\Delta P_g}

    For turbulent liquid, turbulent gas:

    .. math::
        C = 0.39Re_{lo}^{0.03} Su_{go}^{0.10}\left(\frac{\rho_l}{\rho_g}
        \right)^{0.35}

    For turbulent liquid, laminar gas:

    .. math::
        C = 8.7\times 10^{-4} Re_{lo}^{0.17} Su_{go}^{0.50}\left(\frac{\rho_l}
        {\rho_g}\right)^{0.14}

    For laminar liquid, turbulent gas:

    .. math::
        C = 0.0015 Re_{lo}^{0.59} Su_{go}^{0.19}\left(\frac{\rho_l}{\rho_g}
        \right)^{0.36}

    For laminar liquid, laminar gas:

    .. math::
        C = 3.5\times 10^{-5} Re_{lo}^{0.44} Su_{go}^{0.50}\left(\frac{\rho_l}
        {\rho_g}\right)^{0.48}

    This model has its own friction factor calculations, to be consistent with
    its Reynolds number transition. As their model was regressed with these
    equations, more error is obtained when using any other friction factor
    calculation. The laminar equation 64/Re is used up to Re=2000, then the
    Blasius equation with a coefficient of 0.316, and above Re = 20000,

    .. math::
        f_d = \frac{0.184}{Re^{0.2}}

    Parameters
    ----------
    m : float
        Mass flow rate of fluid, [kg/s]
    x : float
        Quality of fluid, [-]
    rhol : float
        Liquid density, [kg/m^3]
    rhog : float
        Gas density, [kg/m^3]
    mul : float
        Viscosity of liquid, [Pa*s]
    mug : float
        Viscosity of gas, [Pa*s]
    sigma : float
        Surface tension, [N/m]
    D : float
        Diameter of pipe, [m]
    L : float, optional
        Length of pipe, [m]

    Returns
    -------
    dP : float
        Pressure drop of the two-phase flow, [Pa]

    Notes
    -----
    The critical Reynolds number in this model is 2000, with a Reynolds number
    definition using actual liquid and gas flows. This model also requires
    liquid-only Reynolds number to be calculated.

    No attempt to incorporate roughness into the model was made in [1]_.

    The model was developed with hydraulic diameter from 0.0695 to 6.22 mm,
    mass velocities 4 to 8528 kg/m^2/s, flow qualities from 0 to 1, reduced
    pressures from 0.0052 to 0.91, superficial liquid Reynolds numbers up to
    79202, superficial gas Reynolds numbers up to 253810, liquid-only Reynolds
    numbers up to 89798, 7115 data points from 36 sources and working fluids
    air, CO2, N2, water, ethanol, R12, R22, R134a, R236ea, R245fa, R404A, R407C,
    propane, methane, and ammonia.

    Examples
    --------
    >>> Kim_Mudawar(m=0.6, x=0.1, rhol=915., rhog=2.67, mul=180E-6, mug=14E-6,
    ... sigma=0.0487, D=0.05, L=1)
    840.4137796786074

    References
    ----------
    .. [1] Kim, Sung-Min, and Issam Mudawar. "Universal Approach to Predicting
       Two-Phase Frictional Pressure Drop for Adiabatic and Condensing Mini/
       Micro-Channel Flows." International Journal of Heat and Mass Transfer
       55, no. 11-12 (May 2012): 3246-61.
       doi:10.1016/j.ijheatmasstransfer.2012.02.047.
    .. [2] Kim, Sung-Min, and Issam Mudawar. "Review of Databases and
       Predictive Methods for Pressure Drop in Adiabatic, Condensing and
       Boiling Mini/Micro-Channel Flows." International Journal of Heat and
       Mass Transfer 77 (October 2014): 74-97.
       doi:10.1016/j.ijheatmasstransfer.2014.04.035.
    '''
    def friction_factor(Re):
        if Re < 2000:
            return 64./Re
        elif Re < 20000:
            return 0.316*Re**-0.25
        else:
            return 0.184*Re**-0.2

    # Actual Liquid flow
    v_l = m*(1-x)/rhol/(pi/4*D**2)
    Re_l = Reynolds(V=v_l, rho=rhol, mu=mul, D=D)
    fd_l = friction_factor(Re=Re_l)
    dP_l = fd_l*L/D*(0.5*rhol*v_l**2)

    # Actual gas flow
    v_g = m*x/rhog/(pi/4*D**2)
    Re_g = Reynolds(V=v_g, rho=rhog, mu=mug, D=D)
    fd_g = friction_factor(Re=Re_g)
    dP_g = fd_g*L/D*(0.5*rhog*v_g**2)

    # Liquid-only flow
    v_lo = m/rhol/(pi/4*D**2)
    Re_lo = Reynolds(V=v_lo, rho=rhol, mu=mul, D=D)

    Su = Suratman(L=D, rho=rhog, mu=mug, sigma=sigma)
    X = (dP_l/dP_g)**0.5
    Re_c = 2000 # Transition Reynolds number

    if Re_l < Re_c and Re_g < Re_c:
        C = 3.5E-5*Re_lo**0.44*Su**0.5*(rhol/rhog)**0.48
    elif Re_l < Re_c and Re_g >= Re_c:
        C = 0.0015*Re_lo**0.59*Su**0.19*(rhol/rhog)**0.36
    elif Re_l >= Re_c and Re_g < Re_c:
        C = 8.7E-4*Re_lo**0.17*Su**0.5*(rhol/rhog)**0.14
    else: # Turbulent case
        C = 0.39*Re_lo**0.03*Su**0.10*(rhol/rhog)**0.35

    phi_l2 = 1 + C/X + 1./X**2
    return dP_l*phi_l2


def Lockhart_Martinelli(m, x, rhol, rhog, mul, mug, D, L=1, Re_c=2000):
    r'''Calculates two-phase pressure drop with the Lockhart and Martinelli
    (1949) correlation as presented in non-graphical form by Chisholm (1967).

    .. math::
        \Delta P = \Delta P_{l} \phi_{l}^2

    .. math::
        \phi_l^2 = 1 + \frac{C}{X} + \frac{1}{X^2}

    .. math::
        X^2 = \frac{\Delta P_l}{\Delta P_g}

    +---------+---------+--+
    |Liquid   |Gas      |C |
    +=========+=========+==+
    |Turbulent|Turbulent|20|
    +---------+---------+--+
    |Laminar  |Turbulent|12|
    +---------+---------+--+
    |Turbulent|Laminar  |10|
    +---------+---------+--+
    |Laminar  |Laminar  |5 |
    +---------+---------+--+

    This model has its own friction factor calculations, to be consistent with
    its Reynolds number transition and the procedure specified in the original
    work. The equation 64/Re is used up to Re_c, and above it the Blasius
    equation is used as follows:

    .. math::
        f_d = \frac{0.184}{Re^{0.2}}

    Parameters
    ----------
    m : float
        Mass flow rate of fluid, [kg/s]
    x : float
        Quality of fluid, [-]
    rhol : float
        Liquid density, [kg/m^3]
    rhog : float
        Gas density, [kg/m^3]
    mul : float
        Viscosity of liquid, [Pa*s]
    mug : float
        Viscosity of gas, [Pa*s]
    D : float
        Diameter of pipe, [m]
    L : float, optional
        Length of pipe, [m]
    Re_c : float, optional
        Transition Reynolds number, used to decide which friction factor
        equation to use and which C value to use from the table above.

    Returns
    -------
    dP : float
        Pressure drop of the two-phase flow, [Pa]

    Notes
    -----
    Developed for horizontal flow. Very popular. Many implementations of this
    model assume turbulent-turbulent flow.

    The original model proposed that the transition Reynolds number was 1000
    for laminar flow, and 2000 for turbulent flow; it proposed no model
    for Re_l < 1000 and Re_g between 1000 and 2000 and also Re_g < 1000 and
    Re_l between 1000 and 2000.

    No correction is available in this model for rough pipe.

    [3]_ examined the original data in [1]_ again, and fit more curves to the
    data, separating them into different flow regimes. There were 229 datum
    in the turbulent-turbulent regime, 9 in the turbulent-laminar regime, 339
    in the laminar-turbulent regime, and 42 in the laminar-laminar regime.
    Errors from [3]_'s curves were 13.4%, 3.5%, 14.3%, and 12.0% for the above
    regimes, respectively. [2]_'s fits provide further error.

    Examples
    --------
    >>> Lockhart_Martinelli(m=0.6, x=0.1, rhol=915., rhog=2.67, mul=180E-6,
    ... mug=14E-6, D=0.05, L=1)
    716.4695654888484

    References
    ----------
    .. [1] Lockhart, R. W. & Martinelli, R. C. (1949), "Proposed correlation of
       data for isothermal two-phase, two-component flow in pipes", Chemical
       Engineering Progress 45 (1), 39-48.
    .. [2] Chisholm, D."A Theoretical Basis for the Lockhart-Martinelli
       Correlation for Two-Phase Flow." International Journal of Heat and Mass
       Transfer 10, no. 12 (December 1967): 1767-78.
       doi:10.1016/0017-9310(67)90047-6.
    .. [3] Cui, Xiaozhou, and John J. J. Chen."A Re-Examination of the Data of
       Lockhart-Martinelli." International Journal of Multiphase Flow 36, no.
       10 (October 2010): 836-46. doi:10.1016/j.ijmultiphaseflow.2010.06.001.
    .. [4] Kim, Sung-Min, and Issam Mudawar. "Universal Approach to Predicting
       Two-Phase Frictional Pressure Drop for Adiabatic and Condensing Mini/
       Micro-Channel Flows." International Journal of Heat and Mass Transfer
       55, no. 11-12 (May 2012): 3246-61.
       doi:10.1016/j.ijheatmasstransfer.2012.02.047.
    '''
    def friction_factor(Re):
        # As in the original model
        if Re < Re_c:
            return 64./Re
        else:
            return 0.184*Re**-0.2

    v_l = m*(1-x)/rhol/(pi/4*D**2)
    Re_l = Reynolds(V=v_l, rho=rhol, mu=mul, D=D)
    v_g = m*x/rhog/(pi/4*D**2)
    Re_g = Reynolds(V=v_g, rho=rhog, mu=mug, D=D)

    if Re_l < Re_c and Re_g < Re_c:
        C = 5.0
    elif Re_l < Re_c and Re_g >= Re_c:
        # Liquid laminar, gas turbulent
        C = 12.0
    elif Re_l >= Re_c and Re_g < Re_c:
        # Liquid turbulent, gas laminar
        C = 10.0
    else: # Turbulent case
        C = 20.0

    fd_l = friction_factor(Re=Re_l)
    dP_l = fd_l*L/D*(0.5*rhol*v_l**2)
    fd_g = friction_factor(Re=Re_g)
    dP_g = fd_g*L/D*(0.5*rhog*v_g**2)

    X = (dP_l/dP_g)**0.5

    phi_l2 = 1 + C/X + 1./X**2
    return dP_l*phi_l2




two_phase_correlations = {
    # 0 index, args are: m, x, rhol, mul, P, Pc, D, roughness=0, L=1
    'Zhang_Webb': (Zhang_Webb, 0),
    # 1 index, args are: m, x, rhol, rhog, mul, mug, D, L=1
    'Lockhart_Martinelli': (Lockhart_Martinelli, 1),
    # 2 index, args are: m, x, rhol, rhog, mul, mug, D, roughness=0, L=1
    'Bankoff': (Bankoff, 2),
    'Baroczy_Chisholm': (Baroczy_Chisholm, 2),
    'Chisholm': (Chisholm, 2),
    'Gronnerud': (Gronnerud, 2),
    'Jung_Radermacher': (Jung_Radermacher, 2),
    'Muller_Steinhagen_Heck': (Muller_Steinhagen_Heck, 2),
    'Theissing': (Theissing, 2),
    'Wang_Chiang_Lu': (Wang_Chiang_Lu, 2),
    'Yu_France': (Yu_France, 2),
    # 3 index, args are: m, x, rhol, rhog, mul, mug, sigma, D, L=1
    'Kim_Mudawar': (Kim_Mudawar, 3),
    # 4 index, args are: m, x, rhol, rhog, mul, mug, sigma, D, roughness=0, L=1
    'Friedel': (Friedel, 4),
    'Hwang_Kim': (Hwang_Kim, 4),
    'Mishima_Hibiki': (Mishima_Hibiki, 4),
    'Tran': (Tran, 4),
    'Xu_Fang': (Xu_Fang, 4),
    'Zhang_Hibiki_Mishima': (Zhang_Hibiki_Mishima, 4),
    'Chen_Friedel': (Chen_Friedel, 4),
    # 5 index: args are m, x, rhol, rhog, sigma, D, L=1
    'Lombardi_Pedrocchi': (Lombardi_Pedrocchi, 5),
    # Misc indexes:
    'Chisholm rough': (Chisholm, 101),
    'Zhang_Hibiki_Mishima adiabatic gas': (Zhang_Hibiki_Mishima, 102),
    'Zhang_Hibiki_Mishima flow boiling': (Zhang_Hibiki_Mishima, 103),
    'Beggs-Brill': (Beggs_Brill, 104)
}


def two_phase_dP(m, x, rhol, D, L=1, rhog=None, mul=None, mug=None, sigma=None,
                 P=None, Pc=None, roughness=0, angle=0, Method=None, 
                 AvailableMethods=False):
    r'''This function handles calculation of two-phase liquid-gas pressure drop
    for flow inside channels. 23 calculation methods are available, with
    varying input requirements. A correlation will be automatically selected if
    none is specified. The full list of correlation can be obtained with the 
    `AvailableMethods` flag.

    If no correlation is selected, the following rules are used, with the 
    earlier options attempted first:

        * If rhog, mul, mug, and sigma are specified, use the Kim_Mudawar model
        * If rhog, mul, and mug are specified, use the Chisholm model
        * If mul, P, and Pc are specified, use the Zhang_Webb model
        * If rhog and sigma are specified, use the Lombardi_Pedrocchi model

    Parameters
    ----------
    m : float
        Mass flow rate of fluid, [kg/s]
    x : float
        Quality of fluid, [-]
    rhol : float
        Liquid density, [kg/m^3]
    D : float
        Diameter of pipe, [m]
    L : float, optional
        Length of pipe, [m]
    rhog : float, optional
        Gas density, [kg/m^3]
    mul : float, optional
        Viscosity of liquid, [Pa*s]
    mug : float, optional
        Viscosity of gas, [Pa*s]
    sigma : float, optional
        Surface tension, [N/m]
    P : float, optional
        Pressure of fluid, [Pa]
    Pc : float, optional
        Critical pressure of fluid, [Pa]
    roughness : float, optional
        Roughness of pipe for use in calculating friction factor, [m]
    angle : float, optional
        The angle of the pipe with respect to the horizontal, [degrees]
        
    Returns
    -------
    dP : float
        Pressure drop of the two-phase flow, [Pa]
    methods : list, only returned if AvailableMethods == True
        List of methods which can be used to calculate two-phase pressure drop
        with the given inputs.

    Other Parameters
    ----------------
    Method : string, optional
        A string of the function name to use, as in the dictionary
        two_phase_correlations.
    AvailableMethods : bool, optional
        If True, function will consider which methods which can be used to
        calculate two-phase pressure drop with the given inputs and return
        them as a list instead of performing a calculation.

    Notes
    -----
    These functions may be integrated over, with properties recalculated as
    the fluid's quality changes.
    
    This model considers only the frictional pressure drop, not that due to
    gravity or acceleration.

    Examples
    --------
    >>> two_phase_dP(m=0.6, x=0.1, rhol=915., rhog=2.67, mul=180E-6, mug=14E-6,
    ... sigma=0.0487, D=0.05, L=1)
    840.4137796786074
    '''
    def list_methods():
        usable_indices = []
        if all([rhog, sigma]):
            usable_indices.append(5)
        if all([rhog, mul, mug, sigma]):
            usable_indices.extend([4, 3, 102, 103]) # Differs only in the addition of roughness
        if all([rhog, mul, mug]):
            usable_indices.extend([1,2, 101]) # Differs only in the addition of roughness
        if all([mul, P, Pc]):
            usable_indices.append(0)
        if all([rhog, mul, mug, sigma, P, angle]):
            usable_indices.append(104)
        return [key for key, value in two_phase_correlations.items() if value[1] in usable_indices]

    if AvailableMethods:
        return list_methods()
    if not Method:
        if all([rhog, mul, mug, sigma]):
            Method = 'Kim_Mudawar' # Kim_Mudawar preferred; 3 or 4
        elif all([rhog, mul, mug]):
            Method = 'Chisholm' # Second choice, indexes 1 or 2
        elif all([mul, P, Pc,]) :
            Method = 'Zhang_Webb' # Not a good choice
        elif all([rhog, sigma]):
            Method = 'Lombardi_Pedrocchi' # Last try
        else:
            raise Exception('All possible methods require more information \
than provided; provide more inputs!')
    if Method in two_phase_correlations:
        f, i = two_phase_correlations[Method]
        if i == 0:
            return f(m=m, x=x, rhol=rhol, mul=mul, P=P, Pc=Pc, D=D, 
                     roughness=roughness, L=L)
        elif i == 1:
            return f(m=m, x=x, rhol=rhol, rhog=rhog, mul=mul, mug=mug, D=D, L=L)
        elif i == 2:
            return f(m=m, x=x, rhol=rhol, rhog=rhog, mul=mul, mug=mug, D=D, 
                     L=L, roughness=roughness)
        elif i == 3:
            return f(m=m, x=x, rhol=rhol, rhog=rhog, mul=mul, mug=mug, 
                     sigma=sigma, D=D, L=L)
        elif i == 4:
            return f(m=m, x=x, rhol=rhol, rhog=rhog, mul=mul, mug=mug, 
                     sigma=sigma, D=D, L=L, roughness=roughness)
        elif i == 5:
            return f(m=m, x=x, rhol=rhol, rhog=rhog, sigma=sigma, D=D, L=L)
        elif i == 101:
            return f(m=m, x=x, rhol=rhol, rhog=rhog, mul=mul, mug=mug, D=D, 
                     L=L, roughness=roughness, rough_correction=True)
        elif i == 102:
            return f(m=m, x=x, rhol=rhol, rhog=rhog, mul=mul, mug=mug, 
                     sigma=sigma, D=D, L=L, roughness=roughness, 
                     flowtype='adiabatic gas')
        elif i == 103:
            return f(m=m, x=x, rhol=rhol, rhog=rhog, mul=mul, mug=mug, 
                     sigma=sigma, D=D, L=L, roughness=roughness,
                     flowtype='flow boiling')
        elif i == 104:
            return f(m=m, x=x, rhol=rhol, rhog=rhog, mul=mul, mug=mug, 
                     sigma=sigma, P=P, D=D, angle=angle, L=L, 
                     roughness=roughness, acceleration=False, g=g)
    else:
        raise Exception('Failure in in function')


def two_phase_dP_acceleration(m, D, xi, xo, alpha_i, alpha_o, rho_li, rho_gi,  
                              rho_lo=None, rho_go=None):
    r'''This function handles calculation of two-phase liquid-gas pressure drop
    due to acceleration for flow inside channels. This is a discrete 
    calculation for a segment with a known difference in quality (and ideally
    known inlet and outlet pressures so density dependence can be included). 
    
    .. math::
        \Delta P_{acc} = G^2\left\{\left[\frac{(1-x_o)^2}{\rho_{l,o}
        (1-\alpha_o)} + \frac{x_o^2}{\rho_{g,o}\alpha_o} \right]
        - \left[\frac{(1-x_i)^2}{\rho_{l,i}(1-\alpha_i)} 
        + \frac{x_i^2}{\rho_{g,i}\alpha_i} \right]\right\}

    Parameters
    ----------
    m : float
        Mass flow rate of fluid, [kg/s]
    D : float
        Diameter of pipe, [m]
    xi : float
        Quality of fluid at inlet, [-]
    xo : float
        Quality of fluid at outlet, [-]
    alpha_i : float
        Void fraction at inlet (area of gas / total area of channel), [-]
    alpha_o : float
        Void fraction at outlet (area of gas / total area of channel), [-]
    rho_li : float
        Liquid phase density at inlet, [kg/m^3]
    rho_gi : float
        Gas phase density at inlet, [kg/m^3]
    rho_lo : float, optional
        Liquid phase density at outlet, [kg/m^3]
    rho_go : float, optional
        Gas phase density at outlet, [kg/m^3]

    Returns
    -------
    dP : float
        Acceleration component of pressure drop for two-phase flow, [Pa]
        
    Notes
    -----
    The use of different gas and liquid phase densities at the inlet and outlet
    is optional; the outlet densities conditions will be assumed to be those of
    the inlet if they are not specified.
    
    There is a continuous variant of this method which can be integrated over,
    at the expense of a speed. The differential form of this is as follows 
    ([1]_, [3]_):
        
    .. math::
        - \left(\frac{d P}{dz}\right)_{acc} = G^2 \frac{d}{dz} \left[\frac{
        (1-x)^2}{\rho_l(1-\alpha)} + \frac{x^2}{\rho_g\alpha}\right]

    Examples
    --------
    >>> two_phase_dP_acceleration(m=1, D=0.1, xi=0.372, xo=0.557, rho_li=827.1,
    ... rho_gi=3.919, alpha_i=0.992, alpha_o=0.996)
    706.8560377214725
    
    References
    ----------
    .. [1] Rohsenow, Warren and James Hartnett and Young Cho. Handbook of Heat
       Transfer, 3E. New York: McGraw-Hill, 1998.
    .. [2] Awad, M. M., and Y. S. Muzychka. "Effective Property Models for 
       Homogeneous Two-Phase Flows." Experimental Thermal and Fluid Science 33,
       no. 1 (October 1, 2008): 106-13. 
       doi:10.1016/j.expthermflusci.2008.07.006.
    .. [3] Kim, Sung-Min, and Issam Mudawar. "Review of Databases and
       Predictive Methods for Pressure Drop in Adiabatic, Condensing and
       Boiling Mini/Micro-Channel Flows." International Journal of Heat and
       Mass Transfer 77 (October 2014): 74-97.
       doi:10.1016/j.ijheatmasstransfer.2014.04.035.
    '''
    G = 4*m/(pi*D*D)
    if rho_lo is None:
        rho_lo = rho_li
    if rho_go is None:
        rho_go = rho_gi
    in_term = (1.-xi)**2/(rho_li*(1.-alpha_i)) + xi*xi/(rho_gi*alpha_i)
    out_term = (1.-xo)**2/(rho_lo*(1.-alpha_o)) + xo*xo/(rho_go*alpha_o)
    return G*G*(out_term - in_term)


def two_phase_dP_dz_acceleration(m, D, x, rhol, rhog, dv_dP_l, dv_dP_g, dx_dP,
                                 dP_dL, dA_dL):
    r'''This function handles calculation of two-phase liquid-gas pressure drop
    due to acceleration for flow inside channels. This is a continuous 
<<<<<<< HEAD
    calculation, providing the differential in pressure per unit lenth and
    should be called as part of an integration routine ([1]_, [2]_, [3]_).
=======
    calculation, providing the differential in pressure per unit length and
    should be called as part of an integration routine ([1]_, [2]_).
>>>>>>> 67fcbe75
    
    .. math::
        -\left(\frac{\partial P}{\partial L}\right)_{A} = G^2
        \left(\left(\frac{1}{\rho_g} - \frac{1}{\rho_l}\right)\frac{\partial P}
        {\partial L}\frac{\partial x}{\partial P} + 
        \frac{\partial P}{\partial L}\left[x \frac{\partial (1/\rho_g)}
        {\partial P}  + (1-x) \frac{\partial (1/\rho_l)}{\partial P}
        \right] \right) - \frac{G^2}{\rho_{hom}}\frac{1}{A}\frac{\partial A}
        {\partial L} 

    Parameters
    ----------
    m : float
        Mass flow rate of fluid, [kg/s]
    D : float
        Diameter of pipe, [m]
    x : float
        Quality of fluid [-]
    rhol : float
        Liquid density, [kg/m^3]
    rhog : float
        Gas density, [kg/m^3]
    dv_dP_l : float
        Derivative of mass specific volume of the liquid phase with respect to 
        pressure, [m^3/(kg*Pa)]
    dv_dP_g : float
        Derivative of mass specific volume of the gas phase with respect to 
        pressure, [m^3/(kg*Pa)]
    dx_dP : float
        Derivative of mass quality of the two-phase fluid with respect to 
        pressure (numerical derivatives may be convenient for this), [1/Pa]
    dP_dL : float
        Pressure drop per unit length of pipe, [Pa/m]
    dA_dL : float
        Change in area of pipe per unit length of pipe, [m^2/m]

    Returns
    -------
    dP_dz : float
        Acceleration component of pressure drop for two-phase flow, [Pa/m]
        
    Notes
    -----
    This calculation has the `homogeneous` model built in to it as its
    derivation is shown in [1]_. The discrete calculation is more flexible as
    different void fractions may be used.
    
    Examples
    --------
    >>> two_phase_dP_dz_acceleration(m=1, D=0.1, x=0.372, rhol=827.1, 
    ... rhog=3.919, dv_dP_l=-5e-12, dv_dP_g=-4e-7, dx_dP=-2e-7, dP_dL=120.0,
    ... dA_dL=0.0001)
    20.137876617489034
    
    References
    ----------
    .. [1] Shoham, Ovadia. Mechanistic Modeling of Gas-Liquid Two-Phase Flow in 
       Pipes. Pap/Cdr edition. Richardson, TX: Society of Petroleum Engineers,
       2006.
    .. [2] Rohsenow, Warren and James Hartnett and Young Cho. Handbook of Heat
       Transfer, 3E. New York: McGraw-Hill, 1998.
    .. [3] Kim, Sung-Min, and Issam Mudawar. "Review of Databases and
       Predictive Methods for Pressure Drop in Adiabatic, Condensing and
       Boiling Mini/Micro-Channel Flows." International Journal of Heat and
       Mass Transfer 77 (October 2014): 74-97.
       doi:10.1016/j.ijheatmasstransfer.2014.04.035.
    '''  
    A = 0.25*pi*D*D
    G = m/A
    t1 = (1.0/rhog - 1.0/rhol)*dP_dL*dx_dP + dP_dL*(x*dv_dP_g + (1.0 - x)*dv_dP_l)

    voidage_h = homogeneous(x, rhol, rhog)
    rho_h = rhol*(1.0 - voidage_h) + rhog*voidage_h
    return -G*G*(t1 - dA_dL/(rho_h*A))
    
    


def two_phase_dP_gravitational(angle, z, alpha_i, rho_li, rho_gi,  
                               alpha_o=None, rho_lo=None, rho_go=None, g=g):
    r'''This function handles calculation of two-phase liquid-gas pressure drop
    due to gravitation for flow inside channels. This is a discrete 
    calculation for a segment with a known difference in elevation (and ideally
    known inlet and outlet pressures so density dependence can be included). 
    
    .. math::
        - \Delta P_{grav} =  g \sin \theta z \left\{\frac{ [\alpha_o\rho_{g,o} 
        + (1-\alpha_o)\rho_{l,o}] + [\alpha_i\rho_{g,i} + (1-\alpha_i)\rho_{l,i}]}
        {2}\right\}
        
    Parameters
    ----------
    angle : float
        The angle of the pipe with respect to the horizontal, [degrees]
    z : float
        The total length of the pipe, [m]
    alpha_i : float
        Void fraction at inlet (area of gas / total area of channel), [-]
    rho_li : float
        Liquid phase density at inlet, [kg/m^3]
    rho_gi : float
        Gas phase density at inlet, [kg/m^3]
    alpha_o : float, optional
        Void fraction at outlet (area of gas / total area of channel), [-]
    rho_lo : float, optional
        Liquid phase density at outlet, [kg/m^3]
    rho_go : float, optional
        Gas phase density at outlet, [kg/m^3]
    g : float, optional
        Acceleration due to gravity, [m/s^2]

    Returns
    -------
    dP : float
        Gravitational component of pressure drop for two-phase flow, [Pa]
        
    Notes
    -----
    The use of different gas and liquid phase densities and void fraction 
    at the inlet and outlet is optional; the outlet densities and void fraction
    will be assumed to be those of the inlet if they are not specified. This
    does not add much accuracy.
    
    There is a continuous variant of this method which can be integrated over,
    at the expense of a speed. The differential form of this is as follows 
    ([1]_, [2]_):
        
    .. math::
        -\left(\frac{dP}{dz} \right)_{grav} =  [\alpha\rho_g + (1-\alpha)
        \rho_l]g \sin \theta
        
    Examples
    --------
    Example calculation, page 13-2 from [3]_:
    
    >>> two_phase_dP_gravitational(angle=90, z=2, alpha_i=0.9685, rho_li=1518., 
    ... rho_gi=2.6)
    987.237416829999

    The same calculation, but using average inlet and outlet conditions:
    
    >>> two_phase_dP_gravitational(angle=90, z=2, alpha_i=0.9685, rho_li=1518.,
    ... rho_gi=2.6,  alpha_o=0.968, rho_lo=1517.9, rho_go=2.59)
    994.5416058829999
    
    References
    ----------
    .. [1] Rohsenow, Warren and James Hartnett and Young Cho. Handbook of Heat
       Transfer, 3E. New York: McGraw-Hill, 1998.
    .. [2] Kim, Sung-Min, and Issam Mudawar. "Review of Databases and
       Predictive Methods for Pressure Drop in Adiabatic, Condensing and
       Boiling Mini/Micro-Channel Flows." International Journal of Heat and
       Mass Transfer 77 (October 2014): 74-97.
       doi:10.1016/j.ijheatmasstransfer.2014.04.035.
    .. [3] Thome, John R. "Engineering Data Book III." Wolverine Tube Inc
       (2004). http://www.wlv.com/heat-transfer-databook/
    '''
    if rho_lo is None:
        rho_lo = rho_li
    if rho_go is None:
        rho_go = rho_gi
    if alpha_o is None:
        alpha_o = alpha_i
    angle = radians(angle)
    in_term = alpha_i*rho_gi + (1. - alpha_i)*rho_li
    out_term = alpha_o*rho_go + (1. - alpha_o)*rho_lo
    return g*z*sin(angle)*(out_term + in_term)/2.


def two_phase_dP_dz_gravitational(angle, alpha, rhol, rhog, g=g):
    r'''This function handles calculation of two-phase liquid-gas pressure drop
    due to gravitation for flow inside channels. This is a differential 
    calculation for a segment with an infinitesimal difference in elevation for
    use in performing integration over a pipe as shown in [1]_ and [2]_.
    
    .. math::
        -\left(\frac{dP}{dz} \right)_{grav} =  [\alpha\rho_g + (1-\alpha)
        \rho_l]g \sin \theta
        
    Parameters
    ----------
    angle : float
        The angle of the pipe with respect to the horizontal, [degrees]
    alpha : float
        Void fraction (area of gas / total area of channel), [-]
    rhol : float
        Liquid phase density, [kg/m^3]
    rhog : float
        Gas phase density, [kg/m^3]
    g : float, optional
        Acceleration due to gravity, [m/s^2]

    Returns
    -------
    dP_dz : float
        Gravitational component of pressure drop for two-phase flow, [Pa/m]
        
    Notes
    -----
        
    Examples
    --------    
    >>> two_phase_dP_dz_gravitational(angle=90, alpha=0.9685, rhol=1518, 
    ... rhog=2.6)
    493.6187084149995

    References
    ----------
    .. [1] Rohsenow, Warren and James Hartnett and Young Cho. Handbook of Heat
       Transfer, 3E. New York: McGraw-Hill, 1998.
    .. [2] Kim, Sung-Min, and Issam Mudawar. "Review of Databases and
       Predictive Methods for Pressure Drop in Adiabatic, Condensing and
       Boiling Mini/Micro-Channel Flows." International Journal of Heat and
       Mass Transfer 77 (October 2014): 74-97.
       doi:10.1016/j.ijheatmasstransfer.2014.04.035.
    '''
    angle = radians(angle)
    return g*sin(angle)*(alpha*rhog + (1. - alpha)*rhol)


Dukler_XA_tck = [np.array([-2.4791105294648372, -2.4791105294648372, -2.4791105294648372, 
                           -2.4791105294648372, 0.14360803483759585, 1.7199938263676038, 
                           1.7199938263676038, 1.7199938263676038, 1.7199938263676038]),
                 np.array([0.21299880246561081, 0.16299733301915248, -0.042340970712679615, 
                           -1.9967836909384598, -2.9917366639619414, 0.0, 0.0, 0.0, 0.0]),
                 3]
Dukler_XC_tck = [np.array([-1.8323873272724698, -1.8323873272724698, -1.8323873272724698, 
                           -1.8323873272724698, -0.15428198203334137, 1.7031193462360779,
                           1.7031193462360779, 1.7031193462360779, 1.7031193462360779]),
                 np.array([0.2827776229531682, 0.6207113329042158, 1.0609541626742232, 
                           0.44917638072891825, 0.014664597632360495, 0.0, 0.0, 0.0, 0.0]), 
                 3]
Dukler_XD_tck = [np.array([0.2532652936901574, 0.2532652936901574, 0.2532652936901574,
                           0.2532652936901574, 3.5567847823070253, 3.5567847823070253, 
                           3.5567847823070253, 3.5567847823070253]),
                 np.array([0.09054274779541564, -0.05102629221303253, -0.23907463153703945,
                           -0.7757156285450911, 0.0, 0.0, 0.0, 0.0]),
                 3]

XA_interp_obj = lambda x: 10**float(splev(log10(x), Dukler_XA_tck))
XC_interp_obj = lambda x: 10**float(splev(log10(x), Dukler_XC_tck))
XD_interp_obj = lambda x: 10**float(splev(log10(x), Dukler_XD_tck))


def Taitel_Dukler_regime(m, x, rhol, rhog, mul, mug,  D, angle, roughness=0, 
                         g=g, full_output=False):
    r'''Classifies the regime of a two-phase flow according to Taitel and
    Dukler (1976) ([1]_, [2]_).
    
    The flow regimes in this method are 'annular', 'bubbly', 'intermittent', 
    'stratified wavy', and 'stratified smooth'.
    
    The parameters used are 'X', 'T', 'F', and 'K'.
    
    .. math::
        X = \left[\frac{(dP/dL)_{l,s,f}}{(dP/dL)_{g,s,f}}\right]^{0.5}
        
    .. math::
        T = \left[\frac{(dP/dL)_{l,s,f}}{(\rho_l-\rho_g)g\cos\theta}\right]^{0.5}
        
    .. math::
        F = \sqrt{\frac{\rho_g}{(\rho_l-\rho_g)}} \frac{v_{g,s}}{\sqrt{D g \cos\theta}}
        
    .. math::
        K = F\left[\frac{D v_{l,s}}{\nu_l}  \right]^{0.5} = F \sqrt{Re_{l,s}}
        
    Note that 'l' refers to liquid, 'g' gas, 'f' friction-only, and 's' 
    superficial (i.e. if only the mass flow of that phase were flowing in the
    pipe).

    Parameters
    ----------
    m : float
        Mass flow rate of fluid, [kg/s]
    x : float
        Mass quality of fluid, [-]
    rhol : float
        Liquid density, [kg/m^3]
    rhog : float
        Gas density, [kg/m^3]
    mul : float
        Viscosity of liquid, [Pa*s]
    mug : float
        Viscosity of gas, [Pa*s]
    D : float
        Diameter of pipe, [m]
    angle : float
        The angle of the pipe with respect to the horizontal, [degrees]
    roughness : float, optional
        Roughness of pipe for use in calculating friction factor, [m]
    g : float, optional
        Acceleration due to gravity, [m/s^2]
    full_output : bool, optional
        When True, returns a dictionary with the values 'F', 'X', 'T', and 'K'
        - the parameters used internally to determine where on the plot the
        regime occurs, [-]
    
    Returns
    -------
    regime : str
        One of 'annular', 'bubbly', 'intermittent', 'stratified wavy',
        'stratified smooth', [-]

    Notes
    -----
    The original friction factor used in this model is that of Blasius.

    Examples
    --------
    >>> Taitel_Dukler_regime(m=0.6, x=0.112, rhol=915.12, rhog=2.67,
    ... mul=180E-6, mug=14E-6, D=0.05, roughness=0, angle=0)
    'annular'
    
    References
    ----------
    .. [1] Taitel, Yemada, and A. E. Dukler. "A Model for Predicting Flow 
       Regime Transitions in Horizontal and near Horizontal Gas-Liquid Flow." 
       AIChE Journal 22, no. 1 (January 1, 1976): 47-55.
       doi:10.1002/aic.690220105. 
    .. [2] Brill, James P., and Howard Dale Beggs. Two-Phase Flow in Pipes,
       1994.
    .. [3] Shoham, Ovadia. Mechanistic Modeling of Gas-Liquid Two-Phase Flow in 
       Pipes. Pap/Cdr edition. Richardson, TX: Society of Petroleum Engineers,
       2006.
    '''
    angle = radians(angle)
    A = 0.25*pi*D*D
    # Liquid-superficial properties, for calculation of dP_ls, dP_ls
    # Paper and Brill Beggs 1991 confirms not v_lo but v_sg
    v_ls =  m*(1.0 - x)/(rhol*A)
    Re_ls = Reynolds(V=v_ls, rho=rhol, mu=mul, D=D)
    fd_ls = friction_factor(Re=Re_ls, eD=roughness/D)
    dP_ls = fd_ls/D*(0.5*rhol*v_ls*v_ls)

    # Gas-superficial properties, for calculation of dP_gs
    v_gs = m*x/(rhog*A)
    Re_gs = Reynolds(V=v_gs, rho=rhog, mu=mug, D=D)
    fd_gs = friction_factor(Re=Re_gs, eD=roughness/D)
    dP_gs = fd_gs/D*(0.5*rhog*v_gs*v_gs)
    
    X = (dP_ls/dP_gs)**0.5
    
    F = (rhog/(rhol-rhog))**0.5*v_gs*(D*g*cos(angle))**-0.5
    
    # Paper only uses kinematic viscosity
    nul = mul/rhol

    T = (dP_ls/((rhol-rhog)*g*cos(angle)))**0.5    
    K = (rhog*v_gs*v_gs*v_ls/((rhol-rhog)*g*nul*cos(angle)))**0.5
    
    F_A_at_X = XA_interp_obj(X)
    
    X_B_transition = 1.7917 # Roughly
    
    if F >= F_A_at_X and X <= X_B_transition:
        regime = 'annular'
    elif F >= F_A_at_X:
        T_D_at_X = XD_interp_obj(X)
        if T >= T_D_at_X:
            regime = 'bubbly'
        else:
            regime = 'intermittent'
    else:
        K_C_at_X = XC_interp_obj(X)
        if K >= K_C_at_X:
            regime = 'stratified wavy'
        else:
            regime = 'stratified smooth'
            
    if full_output:
        res = {}
        res['F'] = F
        res['T'] = T
        res['K'] = K
        res['X'] = X

    if full_output:
        return regime, res
    return regime


def Mandhane_Gregory_Aziz_regime(m, x, rhol, rhog, mul, mug, sigma, D, 
                                 full_output=False):
    r'''Classifies the regime of a two-phase flow according to Mandhane, 
    Gregory, and Azis  (1974) flow map.
    
    The flow regimes in this method are 'elongated bubble', 'stratified', 
    'annular mist', 'slug', 'dispersed bubble', and 'wave'.
    
    The parameters used are just the superficial liquid and gas velocity (i.e.
    if only the mass flow of that phase were flowing in the pipe).

    Parameters
    ----------
    m : float
        Mass flow rate of fluid, [kg/s]
    x : float
        Mass quality of fluid, [-]
    rhol : float
        Liquid density, [kg/m^3]
    rhog : float
        Gas density, [kg/m^3]
    mul : float
        Viscosity of liquid, [Pa*s]
    mug : float
        Viscosity of gas, [Pa*s]
    sigma : float
        Surface tension, [N/m]
    D : float
        Diameter of pipe, [m]
    full_output : bool, optional
        When True, returns a dictionary with the values 'v_gs', 'v_ls',
        - the parameters used internally to determine where on the plot the
        regime occurs, [-]
    
    Returns
    -------
    regime : str
        One of 'elongated bubble', 'stratified', 'annular mist', 'slug', 
        'dispersed bubble', or 'wave', [-]

    Notes
    -----
    [1]_ contains a Fortran implementation of this model, which this has been 
    validated against. This is a very fast flow map as all transitions were
    spelled out with clean transitions.

    Examples
    --------
    >>> Mandhane_Gregory_Aziz_regime(m=0.6, x=0.112, rhol=915.12, rhog=2.67, 
    ... mul=180E-6, mug=14E-6, sigma=0.065, D=0.05)
    'slug'
    
    References
    ----------
    .. [1] Mandhane, J. M., G. A. Gregory, and K. Aziz. "A Flow Pattern Map for
       Gas-liquid Flow in Horizontal Pipes."  International Journal of 
       Multiphase Flow 1, no. 4 (October 30, 1974): 537-53. 
       doi:10.1016/0301-9322(74)90006-8.
    '''
    ''' Example is from article. It matches.
    After plotting the functions, it is believed that the flow map works.
    >>> Mandhane_Gregory_Aziz(Vsl=1*0.3048, Vsg=10*0.3048, rhol=55*16.018463, rhog=0.04*16.018463, mul=5E-3, mug=0.01E-3, sigma=0.065)
    'slug'
    '''
    A = 0.25*pi*D*D
    Vsl =  m*(1.0 - x)/(rhol*A)
    Vsg = m*x/(rhog*A)
    
    # Convert to imperial units
    Vsl, Vsg = Vsl/0.3048, Vsg/0.3048
#    X1 = (rhog/0.0808)**0.333 * (rhol*72.4/62.4/sigma)**0.25 * (mug/0.018)**0.2
#    Y1 = (rhol*72.4/62.4/sigma)**0.25 * (mul/1.)**0.2
    X1 = (rhog/1.294292)**0.333 * (rhol*0.0724/999.552/sigma)**0.25 * (mug/1.8E-5)**0.2
    Y1 = (rhol*0.0724/999.552/sigma)**0.25 * (mul/1E-3)**0.2

    if Vsl < 14.0*Y1:
        if Vsl <= 0.1:
            Y1345 = 14.0*(Vsl/0.1)**-0.368
        elif Vsl <= 0.2:
            Y1345 = 14.0*(Vsl/0.1)**-0.415
        elif Vsl <= 1.15:
            Y1345 = 10.5*(Vsl/0.2)**-0.816
        elif Vsl <= 4.8:
            Y1345 = 2.5
        else:
            Y1345 = 2.5*(Vsl/4.8)**0.248

        if Vsl <= 0.1:
            Y456 = 70.0*(Vsl/0.01)**-0.0675
        elif Vsl <= 0.3:
            Y456 = 60.0*(Vsl/0.1)**-0.415
        elif Vsl <= 0.56:
            Y456 = 38.0*(Vsl/0.3)**0.0813
        elif Vsl <= 1.0:
            Y456 = 40.0*(Vsl/0.56)**0.385
        elif Vsl <= 2.5:
            Y456 = 50.0*(Vsl/1.)**0.756
        else:
            Y456 = 100.0*(Vsl/2.5)**0.463

        Y45 = 0.3*Y1
        Y31 = 0.5/Y1
        Y1345 = Y1345*X1
        Y456 = Y456*X1

        if Vsg <= Y1345 and Vsl >= Y31:
            regime = 'elongated bubble'
        elif Vsg <= Y1345 and Vsl <= Y31:
            regime = 'stratified'
        elif Vsg >= Y1345 and Vsg <= Y456 and Vsl > Y45:
            regime = 'slug'
        elif Vsg >= Y1345 and Vsg <= Y456 and Vsl <= Y45:
            regime = 'wave'
        else:
            regime = 'annular mist'
    elif Vsg <= (230.*(Vsl/14.)**0.206)*X1:
        regime = 'dispersed bubble'
    else:
        regime = 'annular mist'
    if full_output:
        return regime, {'v_ls': Vsl, 'v_gs': Vsg}
    return regime

Mandhane_Gregory_Aziz_regimes = {'elongated bubble': 1, 'stratified': 2,
                                 'slug':3, 'wave': 4,
                                 'annular mist': 5, 'dispersed bubble': 6}

#import matplotlib.pyplot as plt
#import numpy as np
#
## Sample chart
##dat = [[regions[Mandhane_Gregory_Aziz(Vsl=i*0.3048, Vsg=j*0.3048, rhol=55*16.018463, rhog=0.04*16.018463, mul=5E-3, mug=0.01E-3, sigma=0.065)] for j in np.logspace(-1,2.7, 1000)] for i in np.logspace(1.4,-2, 1000)]
#
## Water-air chart
#dat = [[regions[Mandhane_Gregory_Aziz_regime(m=float(i), x=float(j), D=0.1, rhol=999.552, rhog=1.294292, mul=1E-3, mug=1.8E-5, sigma=0.0724)] for j in np.logspace(np.log10(1e-5),np.log10(1-1e-5), 100)] for i in np.logspace(np.log10(1e-2),np.log10(10), 100)]
#plt.imshow(dat, interpolation='nearest')
#plt.show()<|MERGE_RESOLUTION|>--- conflicted
+++ resolved
@@ -195,8 +195,6 @@
         Ek = Vsg*Vm*rhos/P  # Confirmed this expression is dimensionless
         dP = (dP_ele + dP_fric)/(1.0 - Ek)
     return dP
-
-
 def Friedel(m, x, rhol, rhog, mul, mug, sigma, D, roughness=0, L=1):
     r'''Calculates two-phase pressure drop with the Friedel correlation.
 
@@ -2211,8 +2209,6 @@
 
     phi_l2 = 1 + C/X + 1./X**2
     return dP_l*phi_l2
-
-
 
 
 two_phase_correlations = {
@@ -2293,6 +2289,7 @@
         Critical pressure of fluid, [Pa]
     roughness : float, optional
         Roughness of pipe for use in calculating friction factor, [m]
+
     angle : float, optional
         The angle of the pipe with respect to the horizontal, [degrees]
         
@@ -2482,13 +2479,8 @@
                                  dP_dL, dA_dL):
     r'''This function handles calculation of two-phase liquid-gas pressure drop
     due to acceleration for flow inside channels. This is a continuous 
-<<<<<<< HEAD
     calculation, providing the differential in pressure per unit lenth and
     should be called as part of an integration routine ([1]_, [2]_, [3]_).
-=======
-    calculation, providing the differential in pressure per unit length and
-    should be called as part of an integration routine ([1]_, [2]_).
->>>>>>> 67fcbe75
     
     .. math::
         -\left(\frac{\partial P}{\partial L}\right)_{A} = G^2
@@ -2532,6 +2524,7 @@
         
     Notes
     -----
+
     This calculation has the `homogeneous` model built in to it as its
     derivation is shown in [1]_. The discrete calculation is more flexible as
     different void fractions may be used.
@@ -2707,7 +2700,6 @@
     '''
     angle = radians(angle)
     return g*sin(angle)*(alpha*rhog + (1. - alpha)*rhol)
-
 
 Dukler_XA_tck = [np.array([-2.4791105294648372, -2.4791105294648372, -2.4791105294648372, 
                            -2.4791105294648372, 0.14360803483759585, 1.7199938263676038, 
