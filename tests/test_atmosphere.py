--- conflicted
+++ resolved
@@ -21,10 +21,6 @@
 SOFTWARE.'''
 
 from numpy.testing import assert_allclose
-<<<<<<< HEAD
-from fluids.atmosphere import ATMOSPHERE_1976, hwm93, hwm14, airmass
-
-=======
 import os
 from fluids.atmosphere import *
 import fluids
@@ -35,8 +31,8 @@
     has_pvlib = True
 except:
     has_pvlib = False
->>>>>>> 0f7a0870
-
+
+from fluids.atmosphere import ATMOSPHERE_1976, hwm93, hwm14, airmass
 
 def test_ATMOSPHERE_1976():
     # Test values from 'Atmosphere to 86 Km by 2 Km (SI units)', from 
@@ -72,7 +68,6 @@
     delta_P = ATMOSPHERE_1976.pressure_integral(288.6, 84100.0, 147.0)
     assert_allclose(delta_P, 1451.9583061008857)
     
-<<<<<<< HEAD
     
 def test_airmass():
     m = airmass(lambda Z : ATMOSPHERE_1976(Z).rho, 90)
@@ -92,13 +87,11 @@
         
     
     
-=======
 hwm93_compiled = os.path.exists(os.path.join(os.path.dirname(fluids.optional.__file__), 'hwm93.so'))
 hwm14_compiled = os.path.exists(os.path.join(os.path.dirname(fluids.optional.__file__), 'hwm14.so'))
 
 @pytest.mark.skipif(not hwm93_compiled,
                     reason='hwm93 model is not built')
->>>>>>> 0f7a0870
 def test_hwm93():
     # pass on systems without f2py for now
     custom = hwm93(5E5, 45, 50, 365)
@@ -108,111 +101,12 @@
     ans = hwm93(Z=150E3, latitude=65, longitude=-148, day=90, seconds=12*3600, f107=100., f107_avg=100., geomagnetic_disturbance_index=4)
     assert_allclose(ans, [-110.16133880615234, -12.400712013244629])
 
+
 @pytest.mark.skipif(not hwm14_compiled,
                     reason='hwm14 model is not built')
 def test_hwm14():
     # Data in checkhwm14.f90; all checks out.
-<<<<<<< HEAD
-    # Disturbance wind model checks are not separately implemented.
-    try:
-    
-        # Height profile
-        HEIGHTS = [0, 25, 50, 75, 100, 125, 150, 175, 200, 225, 250, 275, 300, 325, 350, 375, 400]
-        HEIGHT_PROFILE_MER = [0.031, 2.965, -6.627, 2.238, -14.253, 37.403, 42.789, 20.278, 25.027, 34.297, 40.408, 44.436, 47.092, 48.843, 49.997, 50.758, 51.259]
-        HEIGHT_PROFILE_ZON = [6.271, 25.115, 96.343, 44.845, 31.59, 11.628, -33.319, -49.984, -68.588, -80.022, -87.56, -92.53, -95.806, -97.965, -99.389, -100.327, -100.946]
-        
-        winds = [hwm14(alt*1000, latitude=-45.0, longitude=-85.0, day=150, seconds=12*3600, geomagnetic_disturbance_index=80) for alt in HEIGHTS]
-        
-        winds = [[round(i, 3) for i in j] for j in winds]
-        
-        MER_CALC = [i[0] for i in winds]
-        ZON_CALC = [i[1] for i in winds]
-        
-        assert_allclose(MER_CALC, HEIGHT_PROFILE_MER)
-        assert_allclose(ZON_CALC, HEIGHT_PROFILE_ZON)
-    
-    
-        # Latitude profile
-        LATS = [-90, -80, -70, -60, -50, -40, -30, -20, -10, 0, 10, 20, 30, 40, 50, 60, 70, 80, 90]
-        LAT_PROFILE_MER = [-124.197, -150.268, -124.54, -23.132, 31.377, 39.524, 56.305, 60.849, 58.117, 56.751, 51.048, 35.653, 14.832, 1.068, -2.749, -27.112, -91.199, -186.757, -166.717]
-        LAT_PROFILE_ZON = [177.174, 63.864, -71.971, -105.913, -28.176, 36.532, 32.79, 34.341, 72.676, 110.18, 111.472, 90.547, 77.736, 74.993, 41.972, -140.557, 3.833, 179.951, 235.447]
-        
-        winds = [hwm14(250E3, latitude=LAT, longitude=30, day=305, seconds=18*3600, geomagnetic_disturbance_index=48) for LAT in LATS]
-        
-        winds = [[round(i, 3) for i in j] for j in winds]
-        
-        MER_CALC = [i[0] for i in winds]
-        ZON_CALC = [i[1] for i in winds]
-        
-        assert_allclose(MER_CALC, LAT_PROFILE_MER)
-        assert_allclose(ZON_CALC, LAT_PROFILE_ZON)
-    
-    
-        # Time of day profile: Note the data is specified in terms of local time
-        TIMES_LT = [0, 1.5, 3, 4.5, 6, 7.5, 9, 10.5, 12, 13.5, 15, 16.5, 18, 19.5, 21, 22.5, 24]
-        TIMES = [(lt_hour+70/15.)*3600 for lt_hour in TIMES_LT]
-        TIME_PROFILE_MER = [6.564, 28.79, 22.316, -4.946, -23.175, -11.278, 17.57, 34.192, 26.875, 9.39, -1.362, -7.168, -21.035, -41.123, -46.702, -27.048, 6.566]
-        TIME_PROFILER_ZON = [-40.187, -54.899, -57.187, -47.936, -41.468, -43.648, -49.691, -44.868, -22.542, 2.052, 4.603, -24.13, -66.38, -83.942, -60.262, -36.616, -40.145]
-        
-        winds = [hwm14(125E3, latitude=45, longitude=-70, day=75, seconds=TIME, geomagnetic_disturbance_index=30) for TIME in TIMES]
-        
-        winds = [[round(i, 3) for i in j] for j in winds]
-        
-        MER_CALC = [i[0] for i in winds]
-        ZON_CALC = [i[1] for i in winds]
-        
-        assert_allclose(MER_CALC, TIME_PROFILE_MER)
-        assert_allclose(ZON_CALC, TIME_PROFILER_ZON)
-    
-        # Longitude profile
-        LONGS = [-180, -160, -140, -120, -100, -80, -60, -40, -20, 0, 20, 40, 60, 80, 100, 120, 140, 160, 180]
-        LONG_PROFILE_MER = [-0.757, -0.592, 0.033, 0.885, 1.507, 1.545, 1.041, 0.421, 0.172, 0.463, 1.049, 1.502, 1.552, 1.232, 0.757, 0.288, -0.146, -0.538, -0.757]
-        LONG_PROFILE_ZON = [-16.835, -18.073, -20.107, -22.166, -22.9, -21.649, -19.089, -16.596, -14.992, -13.909, -12.395, -10.129, -7.991, -7.369, -8.869, -11.701, -14.359, -15.945, -16.835]
-        
-        winds = [hwm14(40E3, latitude=-5, longitude=LONG, day=330, seconds=6*3600, geomagnetic_disturbance_index=4) for LONG in LONGS]
-        
-        winds = [[round(i, 3) for i in j] for j in winds]
-        
-        MER_CALC = [i[0] for i in winds]
-        ZON_CALC = [i[1] for i in winds]
-        
-        assert_allclose(MER_CALC, LONG_PROFILE_MER)
-        assert_allclose(ZON_CALC, LONG_PROFILE_ZON)
-        
-        # Day of year profile
-        DAYS = [0, 20, 40, 60, 80, 100, 120, 140, 160, 180, 200, 220, 240, 260, 280, 300, 320, 340, 360]
-        DAY_PROFILE_MER = [1.57, -5.43, -13.908, -22.489, -30.844, -39.415, -48.717, -58.582, -67.762, -74.124, -75.371, -70.021, -58.19, -41.813, -24.159, -8.838, 1.319, 5.064, 2.908]
-        DAY_PROFILE_ZON = [-42.143, -36.947, -29.927, -23.077, -17.698, -14.016, -11.35, -8.72, -5.53, -2.039, 0.608, 0.85, -2.529, -9.733, -19.666, -30.164, -38.684, -43.208, -42.951]
-        
-        winds = [hwm14(200E3, latitude=-65, longitude=-135, day=DAY, seconds=21*3600, geomagnetic_disturbance_index=15) for DAY in DAYS]
-        
-        winds = [[round(i, 3) for i in j] for j in winds]
-        
-        MER_CALC = [i[0] for i in winds]
-        ZON_CALC = [i[1] for i in winds]
-        
-        assert_allclose(MER_CALC, DAY_PROFILE_MER)
-        assert_allclose(ZON_CALC, DAY_PROFILE_ZON)
-        
-        # Magnetic strength profile 
-        APS = [0, 20, 40, 60, 80, 100, 120, 140, 160, 180, 200, 220, 240, 260]
-        AP_PROFILE_MER = [18.63, 11.026, -0.395, -9.121, -13.965, -16.868, -18.476, -19.38, -19.82, -19.887, -19.685, -19.558, -19.558, -19.558]
-        AP_PROFILE_ZON = [-71.801, -69.031, -83.49, -96.899, -104.811, -109.891, -112.984, -114.991, -116.293, -116.99, -117.22, -117.212, -117.212, -117.212]
-        
-        winds = [hwm14(350E3, latitude=38, longitude=125, day=280, seconds=21*3600, geomagnetic_disturbance_index=AP) for AP in APS]
-        
-        winds = [[round(i, 3) for i in j] for j in winds]
-        
-        MER_CALC = [i[0] for i in winds]
-        ZON_CALC = [i[1] for i in winds]
-        
-        assert_allclose(MER_CALC, AP_PROFILE_MER)
-        assert_allclose(ZON_CALC, AP_PROFILE_ZON)
-    except:
-        pass
-=======
     # Disturbance wind model checks are not seperately implemented.
-    
     # Height profile
     HEIGHTS = [0, 25, 50, 75, 100, 125, 150, 175, 200, 225, 250, 275, 300, 325, 350, 375, 400]
     HEIGHT_PROFILE_MER = [0.031, 2.965, -6.627, 2.238, -14.253, 37.403, 42.789, 20.278, 25.027, 34.297, 40.408, 44.436, 47.092, 48.843, 49.997, 50.758, 51.259]
@@ -334,5 +228,4 @@
     transit_expected = datetime(2018, 4, 17, 13, 35, 46, 686265)
     assert sunrise == sunrise_expected
     assert sunset == sunset_expected
-    assert transit == transit_expected
->>>>>>> 0f7a0870
+    assert transit == transit_expected